--- conflicted
+++ resolved
@@ -97,17 +97,15 @@
 			Name:  "debug",
 			Usage: "Print Debug messages (verbose)",
 		},
-<<<<<<< HEAD
 		cli.StringFlag{
 			Name:   "home",
 			Value:  defaultGlideDir(),
 			Usage:  "The location of Glide files",
 			EnvVar: "GLIDE_HOME",
-=======
+		},
 		cli.BoolFlag{
 			Name:  "no-color",
 			Usage: "Turn off colored output for log messages",
->>>>>>> a9ee1a8e
 		},
 	}
 	app.CommandNotFound = func(c *cli.Context, command string) {
