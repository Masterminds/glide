package msg

import (
	"bufio"
	"fmt"
	"io"
	"os"
	"strings"
	"sync"
)

// Messenger provides the underlying implementation that displays output to
// users.
type Messenger struct {
	sync.Mutex

	// Quiet, if true, suppresses chatty levels, like Info.
	Quiet bool

	// IsDebugging, if true, shows Debug.
	IsDebugging bool

	// IsVerbose, if true, shows detailed informational messages.
	IsVerbose bool

	// NoColor, if true, will not use color in the output.
	NoColor bool

	// Stdout is the location where this prints output.
	Stdout io.Writer

	// Stderr is the location where this prints logs.
	Stderr io.Writer

	// Stdin is the location where input is read.
	Stdin io.Reader

	// PanicOnDie if true Die() will panic instead of exiting.
	PanicOnDie bool

	// The default exit code to use when dyping
	ecode int

	// If an error was been sent.
	hasErrored bool
}

// NewMessenger creates a default Messenger to display output.
func NewMessenger() *Messenger {
	m := &Messenger{
		Quiet:       false,
		IsDebugging: false,
		IsVerbose:   false,
		NoColor:     false,
		Stdout:      os.Stdout,
		Stderr:      os.Stderr,
		Stdin:       os.Stdin,
		PanicOnDie:  false,
		ecode:       1,
	}

	return m
}

// Default contains a default Messenger used by package level functions
var Default = NewMessenger()

// Info logs information
func (m *Messenger) Info(msg string, args ...interface{}) {
	if m.Quiet {
		return
	}
	prefix := m.Color(Green, "[INFO]\t")
	m.Msg(prefix+msg, args...)
}

// Info logs information using the Default Messenger
func Info(msg string, args ...interface{}) {
	Default.Info(msg, args...)
}

// Debug logs debug information
func (m *Messenger) Debug(msg string, args ...interface{}) {
	if m.Quiet || !m.IsDebugging {
		return
	}
<<<<<<< HEAD
	prefix := "[DEBUG] "
	m.Msg(prefix+msg, args...)
=======
	prefix := "[DEBUG]\t"
	Msg(prefix+msg, args...)
>>>>>>> 50f36d61
}

// Debug logs debug information using the Default Messenger
func Debug(msg string, args ...interface{}) {
	Default.Debug(msg, args...)
}

// Verbose logs detailed information
func (m *Messenger) Verbose(msg string, args ...interface{}) {
	if m.Quiet || !m.IsVerbose {
		return
	}
	m.Info(msg, args...)
}

// Verbose detailed information using the Default Messenger
func Verbose(msg string, args ...interface{}) {
	Default.Verbose(msg, args...)
}

// Warn logs a warning
func (m *Messenger) Warn(msg string, args ...interface{}) {
	prefix := m.Color(Yellow, "[WARN]\t")
	m.Msg(prefix+msg, args...)
}

// Warn logs a warning using the Default Messenger
func Warn(msg string, args ...interface{}) {
	Default.Warn(msg, args...)
}

// Err logs an error.
func (m *Messenger) Err(msg string, args ...interface{}) {
	prefix := m.Color(Red, "[ERROR]\t")
	m.Msg(prefix+msg, args...)
	m.hasErrored = true
}

// Err logs anderror using the Default Messenger
func Err(msg string, args ...interface{}) {
	Default.Err(msg, args...)
}

// Die prints an error message and immediately exits the application.
// If PanicOnDie is set to true a panic will occur instead of os.Exit being
// called.
func (m *Messenger) Die(msg string, args ...interface{}) {
	m.Err(msg, args...)
	if m.PanicOnDie {
		panic("trapped a Die() call")
	}
	os.Exit(m.ecode)
}

// Die prints an error message and immediately exits the application using the
// Default Messenger. If PanicOnDie is set to true a panic will occur instead of
// os.Exit being called.
func Die(msg string, args ...interface{}) {
	Default.Die(msg, args...)
}

// ExitCode sets the exit code used by Die.
//
// The default is 1.
//
// Returns the old error code.
func (m *Messenger) ExitCode(e int) int {
	m.Lock()
	old := m.ecode
	m.ecode = e
	m.Unlock()
	return old
}

// ExitCode sets the exit code used by Die using the Default Messenger.
//
// The default is 1.
//
// Returns the old error code.
func ExitCode(e int) int {
	return Default.ExitCode(e)
}

// Msg prints a message with optional arguments, that can be printed, of
// varying types.
func (m *Messenger) Msg(msg string, args ...interface{}) {
	// When operations in Glide are happening concurrently messaging needs to be
	// locked to avoid displaying one message in the middle of another one.
	m.Lock()
	defer m.Unlock()

	// Get rid of the annoying fact that messages need \n at the end, but do
	// it in a backward compatible way.
	if !strings.HasSuffix(msg, "\n") {
		msg += "\n"
	}

	if len(args) == 0 {
		fmt.Fprint(m.Stderr, msg)
	} else {
		fmt.Fprintf(m.Stderr, msg, args...)
	}
}

// Msg prints a message with optional arguments, that can be printed, of
// varying types using the Default Messenger.
func Msg(msg string, args ...interface{}) {
	Default.Msg(msg, args...)
}

// Puts formats a message and then prints to Stdout.
//
// It does not prefix the message, does not color it, or otherwise decorate it.
//
// It does add a line feed.
func (m *Messenger) Puts(msg string, args ...interface{}) {
	// When operations in Glide are happening concurrently messaging needs to be
	// locked to avoid displaying one message in the middle of another one.
	m.Lock()
	defer m.Unlock()

	fmt.Fprintf(m.Stdout, msg, args...)
	fmt.Fprintln(m.Stdout)
}

// Puts formats a message and then prints to Stdout using the Default Messenger.
//
// It does not prefix the message, does not color it, or otherwise decorate it.
//
// It does add a line feed.
func Puts(msg string, args ...interface{}) {
	Default.Puts(msg, args...)
}

// Print prints exactly the string given.
//
// It prints to Stdout.
func (m *Messenger) Print(msg string) {
	// When operations in Glide are happening concurrently messaging needs to be
	// locked to avoid displaying one message in the middle of another one.
	m.Lock()
	defer m.Unlock()

	fmt.Fprint(m.Stdout, msg)
}

// Print prints exactly the string given using the Default Messenger.
//
// It prints to Stdout.
func Print(msg string) {
	Default.Print(msg)
}

// HasErrored returns if Error has been called.
//
// This is useful if you want to known if Error was called to exit with a
// non-zero exit code.
func (m *Messenger) HasErrored() bool {
	return m.hasErrored
}

// HasErrored returns if Error has been called on the Default Messenger.
//
// This is useful if you want to known if Error was called to exit with a
// non-zero exit code.
func HasErrored() bool {
	return Default.HasErrored()
}

// Color returns a string in a certain color if colors are enabled and
// available on that platform.
func Color(code, msg string) string {
	return Default.Color(code, msg)
}

// PromptUntil provides a prompt until one of the passed in strings has been
// entered and return is hit. Note, the comparisons are case insensitive meaning
// Y == y. The returned value is the one from the passed in options (same case).
func (m *Messenger) PromptUntil(opts []string) (string, error) {
	reader := bufio.NewReader(os.Stdin)
	for {
		text, err := reader.ReadString('\n')
		if err != nil {
			return "", err
		}

		for _, c := range opts {
			if strings.EqualFold(c, strings.TrimSpace(text)) {
				return c, nil
			}
		}
	}
}

// PromptUntil provides a prompt until one of the passed in strings has been
// entered and return is hit. Note, the comparisons are case insensitive meaning
// Y == y. The returned value is the one from the passed in options (same case).
// Uses the default setup.
func PromptUntil(opts []string) (string, error) {
	return Default.PromptUntil(opts)
}<|MERGE_RESOLUTION|>--- conflicted
+++ resolved
@@ -84,13 +84,8 @@
 	if m.Quiet || !m.IsDebugging {
 		return
 	}
-<<<<<<< HEAD
-	prefix := "[DEBUG] "
-	m.Msg(prefix+msg, args...)
-=======
 	prefix := "[DEBUG]\t"
-	Msg(prefix+msg, args...)
->>>>>>> 50f36d61
+	m.Msg(prefix+msg, args...)
 }
 
 // Debug logs debug information using the Default Messenger
