--- conflicted
+++ resolved
@@ -1,4 +1,3 @@
-<<<<<<< HEAD
 # Release 0.9.0 (xxxx-xx-xx)
 
 - Refactored Glide
@@ -8,8 +7,6 @@
   - Cookoo is not used anymore
   - The `action/` package replaces `cmd/`
 
-# Release 0.8.1 (xxxx-xx-xx)
-=======
 # Release 0.8.3 (2015-12-30)
 
 - Issue #198: Instead of stopping `glide install` for a hash failures providing
@@ -31,13 +28,12 @@
 - Fixed #169: cookoo git url has auth info. Makes glide unbuildable for
   environments not setup for GitHub.
 - Fixed #180: the hash in the glide.lock file was not being properly calculated.
-- Fixed #174: glide get was causing an error when the flad --updated-vendored
+- Fixed #174: glide get was causing an error when the flag --updated-vendored
   was being used.
 - Fixed #175: glide get when the GOPATH isn't setup properly could end up in
-  an infinate loop.
+  an infinite loop.
 
 # Release 0.8.1 (2015-12-15)
->>>>>>> 4662222e
 
 - Fixed #163: Was detecting std lib packages when the GOROOT was different at
   runtime than compile time.
