--- conflicted
+++ resolved
@@ -2,13 +2,10 @@
 
 import (
 	"fmt"
-	"io/ioutil"
 	"os"
 	"path/filepath"
-	"runtime"
 	"strings"
 	"sync"
-	"syscall"
 	"time"
 
 	"github.com/Masterminds/glide/cache"
@@ -35,6 +32,20 @@
 	// Vendor contains the path to put the vendor packages
 	Vendor string
 
+	// Use a cache
+	UseCache bool
+	// Use Gopath to cache
+	UseCacheGopath bool
+	// Use Gopath as a source to read from
+	UseGopath bool
+
+	// UpdateVendored instructs the environment to update in a way that is friendly
+	// to packages that have been "vendored in" (e.g. are copies of source, not repos)
+	UpdateVendored bool
+
+	// DeleteUnused deletes packages that are unused, but found in the vendor dir.
+	DeleteUnused bool
+
 	// ResolveAllFiles enables a resolver that will examine the dependencies
 	// of every file of every package, rather than only following imported
 	// packages.
@@ -71,6 +82,11 @@
 // Install installs the dependencies from a Lockfile.
 func (i *Installer) Install(lock *cfg.Lockfile, conf *cfg.Config) (*cfg.Config, error) {
 
+	cwd, err := gpath.Vendor()
+	if err != nil {
+		return conf, err
+	}
+
 	// Create a config setup based on the Lockfile data to process with
 	// existing commands.
 	newConf := &cfg.Config{}
@@ -95,13 +111,9 @@
 
 	msg.Info("Downloading dependencies. Please wait...")
 
-	err := LazyConcurrentUpdate(newConf.Imports, i, newConf)
-	if err != nil {
-		return newConf, err
-	}
-	err = LazyConcurrentUpdate(newConf.DevImports, i, newConf)
-
-	return newConf, err
+	LazyConcurrentUpdate(newConf.Imports, cwd, i, newConf)
+	LazyConcurrentUpdate(newConf.DevImports, cwd, i, newConf)
+	return newConf, nil
 }
 
 // Checkout reads the config file and checks out all dependencies mentioned there.
@@ -110,14 +122,16 @@
 // vendor directory based on changed config.
 func (i *Installer) Checkout(conf *cfg.Config) error {
 
+	dest := i.VendorPath()
+
 	msg.Info("Downloading dependencies. Please wait...")
 
-	if err := ConcurrentUpdate(conf.Imports, i, conf); err != nil {
+	if err := ConcurrentUpdate(conf.Imports, dest, i, conf); err != nil {
 		return err
 	}
 
 	if i.ResolveTest {
-		return ConcurrentUpdate(conf.DevImports, i, conf)
+		return ConcurrentUpdate(conf.DevImports, dest, i, conf)
 	}
 
 	return nil
@@ -132,22 +146,30 @@
 // In other words, all versions in the Lockfile will be empty.
 func (i *Installer) Update(conf *cfg.Config) error {
 	base := "."
+	vpath := i.VendorPath()
 
 	ic := newImportCache()
 
 	m := &MissingPackageHandler{
-		home:    i.Home,
-		force:   i.Force,
-		Config:  conf,
-		Use:     ic,
-		updated: i.Updated,
+		destination: vpath,
+
+		cache:          i.UseCache,
+		cacheGopath:    i.UseCacheGopath,
+		useGopath:      i.UseGopath,
+		home:           i.Home,
+		force:          i.Force,
+		updateVendored: i.UpdateVendored,
+		Config:         conf,
+		Use:            ic,
+		updated:        i.Updated,
 	}
 
 	v := &VersionHandler{
-		Use:       ic,
-		Imported:  make(map[string]bool),
-		Conflicts: make(map[string]bool),
-		Config:    conf,
+		Destination: vpath,
+		Use:         ic,
+		Imported:    make(map[string]bool),
+		Conflicts:   make(map[string]bool),
+		Config:      conf,
 	}
 
 	// Update imports
@@ -217,178 +239,34 @@
 
 	msg.Info("Downloading dependencies. Please wait...")
 
-	err = ConcurrentUpdate(conf.Imports, i, conf)
+	err = ConcurrentUpdate(conf.Imports, vpath, i, conf)
 	if err != nil {
 		return err
 	}
 
 	if i.ResolveTest {
-		err = ConcurrentUpdate(conf.DevImports, i, conf)
+		err = ConcurrentUpdate(conf.DevImports, vpath, i, conf)
 		if err != nil {
 			return err
 		}
 	}
 
 	return nil
-}
-
-// Export from the cache to the vendor directory
-func (i *Installer) Export(conf *cfg.Config) error {
-	tempDir, err := ioutil.TempDir(gpath.Tmp, "glide-vendor")
-	if err != nil {
-		return err
-	}
-	defer func() {
-		err = os.RemoveAll(tempDir)
-		if err != nil {
-			msg.Err(err.Error())
-		}
-	}()
-
-	vp := filepath.Join(tempDir, "vendor")
-	err = os.MkdirAll(vp, 0755)
-
-	msg.Info("Exporting resolved dependencies...")
-	done := make(chan struct{}, concurrentWorkers)
-	in := make(chan *cfg.Dependency, concurrentWorkers)
-	var wg sync.WaitGroup
-	var lock sync.Mutex
-	var returnErr error
-
-	for ii := 0; ii < concurrentWorkers; ii++ {
-		go func(ch <-chan *cfg.Dependency) {
-			for {
-				select {
-				case dep := <-ch:
-					loc := dep.Remote()
-					key, err := cache.Key(loc)
-					if err != nil {
-						msg.Die(err.Error())
-					}
-					cache.Lock(key)
-
-					cdir := filepath.Join(cache.Location(), "src", key)
-					repo, err := dep.GetRepo(cdir)
-					if err != nil {
-						msg.Die(err.Error())
-					}
-					msg.Info("--> Exporting %s", dep.Name)
-					if err := repo.ExportDir(filepath.Join(vp, filepath.ToSlash(dep.Name))); err != nil {
-						msg.Err("Export failed for %s: %s\n", dep.Name, err)
-						// Capture the error while making sure the concurrent
-						// operations don't step on each other.
-						lock.Lock()
-						if returnErr == nil {
-							returnErr = err
-						} else {
-							returnErr = cli.NewMultiError(returnErr, err)
-						}
-						lock.Unlock()
-					}
-					cache.Unlock(key)
-					wg.Done()
-				case <-done:
-					return
-				}
-			}
-		}(in)
-	}
-
-	for _, dep := range conf.Imports {
-		if !conf.HasIgnore(dep.Name) {
-			err = os.MkdirAll(filepath.Join(vp, filepath.ToSlash(dep.Name)), 0755)
-			if err != nil {
-				lock.Lock()
-				if returnErr == nil {
-					returnErr = err
-				} else {
-					returnErr = cli.NewMultiError(returnErr, err)
-				}
-				lock.Unlock()
-			}
-			wg.Add(1)
-			in <- dep
-		}
-	}
-
-	if i.ResolveTest {
-		for _, dep := range conf.DevImports {
-			if !conf.HasIgnore(dep.Name) {
-				err = os.MkdirAll(filepath.Join(vp, filepath.ToSlash(dep.Name)), 0755)
-				if err != nil {
-					lock.Lock()
-					if returnErr == nil {
-						returnErr = err
-					} else {
-						returnErr = cli.NewMultiError(returnErr, err)
-					}
-					lock.Unlock()
-				}
-				wg.Add(1)
-				in <- dep
-			}
-		}
-	}
-
-	wg.Wait()
-
-	// Close goroutines setting the version
-	for ii := 0; ii < concurrentWorkers; ii++ {
-		done <- struct{}{}
-	}
-
-	if returnErr != nil {
-		return returnErr
-	}
-
-	msg.Info("Replacing existing vendor dependencies")
-	err = os.RemoveAll(i.VendorPath())
-	if err != nil {
-		return err
-	}
-
-	err = os.Rename(vp, i.VendorPath())
-
-	if err != nil {
-		// When there are different physical devices we cannot rename cross device.
-		// Instead we copy.
-		switch terr := err.(type) {
-		case *os.LinkError:
-			// syscall.EXDEV is the common name for the cross device link error
-			// which has varying output text across different operating systems.
-			if terr.Err == syscall.EXDEV {
-				msg.Debug("Cross link err, trying manual copy: %s", err)
-				return gpath.CopyDir(vp, i.VendorPath())
-			} else if runtime.GOOS == "windows" {
-				// In windows it can drop down to an operating system call that
-				// returns an operating system error with a different number and
-				// message. Checking for that as a fall back.
-				noerr, ok := terr.Err.(syscall.Errno)
-				// 0x11 (ERROR_NOT_SAME_DEVICE) is the windows error.
-				// See https://msdn.microsoft.com/en-us/library/cc231199.aspx
-				if ok && noerr == 0x11 {
-					msg.Debug("Cross link err on Windows, trying manual copy: %s", err)
-					return gpath.CopyDir(vp, i.VendorPath())
-				}
-			}
-		}
-	}
-
-	return err
-
 }
 
 // List resolves the complete dependency tree and returns a list of dependencies.
 func (i *Installer) List(conf *cfg.Config) []*cfg.Dependency {
 	base := "."
+	vpath := i.VendorPath()
 
 	ic := newImportCache()
 
 	v := &VersionHandler{
-		Use:       ic,
-		Imported:  make(map[string]bool),
-		Conflicts: make(map[string]bool),
-		Config:    conf,
+		Destination: vpath,
+		Use:         ic,
+		Imported:    make(map[string]bool),
+		Conflicts:   make(map[string]bool),
+		Config:      conf,
 	}
 
 	// Update imports
@@ -421,17 +299,11 @@
 // LazyConcurrentUpdate updates only deps that are not already checkout out at the right version.
 //
 // This is only safe when updating from a lock file.
-func LazyConcurrentUpdate(deps []*cfg.Dependency, i *Installer, c *cfg.Config) error {
+func LazyConcurrentUpdate(deps []*cfg.Dependency, cwd string, i *Installer, c *cfg.Config) error {
 
 	newDeps := []*cfg.Dependency{}
 	for _, dep := range deps {
-
-		key, err := cache.Key(dep.Remote())
-		if err != nil {
-			newDeps = append(newDeps, dep)
-			continue
-		}
-		destPath := filepath.Join(cache.Location(), "src", key)
+		destPath := filepath.Join(i.VendorPath(), dep.Name)
 
 		// Get a VCS object for this directory
 		repo, err := dep.GetRepo(destPath)
@@ -445,7 +317,6 @@
 			newDeps = append(newDeps, dep)
 			continue
 		}
-<<<<<<< HEAD
 
 		// TODO(sdboyer) it wants a rev only here, but the lock conversion to a
 		// dep will prefer to put in the version, not the rev. ...fortunately,
@@ -453,28 +324,20 @@
 		if ver == dep.Version {
 			msg.Info("--> Found desired version %s %s!", dep.Name, dep.GetConstraint())
 			continue
-=======
-		if dep.Reference != "" {
-			ci, err := repo.CommitInfo(dep.Reference)
-			if err == nil && ci.Commit == dep.Reference {
-				msg.Info("--> Found desired version locally %s %s!", dep.Name, dep.Reference)
-				continue
-			}
->>>>>>> bd55e763
 		}
 
 		msg.Debug("--> Queue %s for update (%s != %s).", dep.Name, ver, dep.GetConstraint())
 		newDeps = append(newDeps, dep)
 	}
 	if len(newDeps) > 0 {
-		return ConcurrentUpdate(newDeps, i, c)
+		return ConcurrentUpdate(newDeps, cwd, i, c)
 	}
 
 	return nil
 }
 
 // ConcurrentUpdate takes a list of dependencies and updates in parallel.
-func ConcurrentUpdate(deps []*cfg.Dependency, i *Installer, c *cfg.Config) error {
+func ConcurrentUpdate(deps []*cfg.Dependency, cwd string, i *Installer, c *cfg.Config) error {
 	done := make(chan struct{}, concurrentWorkers)
 	in := make(chan *cfg.Dependency, concurrentWorkers)
 	var wg sync.WaitGroup
@@ -486,13 +349,19 @@
 			for {
 				select {
 				case dep := <-ch:
-					loc := dep.Remote()
+					var loc string
+					if dep.Repository != "" {
+						loc = dep.Repository
+					} else {
+						loc = "https://" + dep.Name
+					}
 					key, err := cache.Key(loc)
 					if err != nil {
 						msg.Die(err.Error())
 					}
 					cache.Lock(key)
-					if err := VcsUpdate(dep, i.Force, i.Updated); err != nil {
+					dest := filepath.Join(i.VendorPath(), dep.Name)
+					if err := VcsUpdate(dep, dest, i.Home, i.UseCache, i.UseCacheGopath, i.UseGopath, i.Force, i.UpdateVendored, i.Updated); err != nil {
 						msg.Err("Update failed for %s: %s\n", dep.Name, err)
 						// Capture the error while making sure the concurrent
 						// operations don't step on each other.
@@ -558,81 +427,48 @@
 //
 // When a package is found on the GOPATH, this notifies the user.
 type MissingPackageHandler struct {
-	home    string
-	force   bool
-	Config  *cfg.Config
-	Use     *importCache
-	updated *UpdateTracker
-}
-
-// NotFound attempts to retrieve a package when not found in the local cache
+	destination                                          string
+	home                                                 string
+	cache, cacheGopath, useGopath, force, updateVendored bool
+	Config                                               *cfg.Config
+	Use                                                  *importCache
+	updated                                              *UpdateTracker
+}
+
+// NotFound attempts to retrieve a package when not found in the local vendor/
 // folder. It will attempt to get it from the remote location info.
 func (m *MissingPackageHandler) NotFound(pkg string, addTest bool) (bool, error) {
-	err := m.fetchToCache(pkg, addTest)
-	if err != nil {
-		return false, err
-	}
-
-	return true, err
-}
-
-// OnGopath will either copy a package, already found in the GOPATH, to the
-// vendor/ directory or download it from the internet. This is dependent if
-// useGopath on the installer is set to true to copy from the GOPATH.
-func (m *MissingPackageHandler) OnGopath(pkg string, addTest bool) (bool, error) {
-
-	err := m.fetchToCache(pkg, addTest)
-	if err != nil {
-		return false, err
-	}
-
-	return true, err
-}
-
-// InVendor updates a package in the vendor/ directory to make sure the latest
-// is available.
-func (m *MissingPackageHandler) InVendor(pkg string, addTest bool) error {
-	return m.fetchToCache(pkg, addTest)
-}
-
-// PkgPath resolves the location on the filesystem where the package should be.
-// This handles making sure to use the cache location.
-func (m *MissingPackageHandler) PkgPath(pkg string) string {
-	root, sub := util.NormalizeName(pkg)
-
-	// For the parent applications source skip the cache.
-	if root == m.Config.Name {
-		pth := gpath.Basepath()
-		return filepath.Join(pth, filepath.FromSlash(sub))
-	}
-
-	d := m.Config.Imports.Get(root)
-	if d == nil {
-		d = m.Config.DevImports.Get(root)
-	}
-
-	if d == nil {
-		d, _ = m.Use.Get(root)
-
-		if d == nil {
-			d = &cfg.Dependency{Name: root}
-		}
-	}
-
-	key, err := cache.Key(d.Remote())
-	if err != nil {
-		msg.Die("Error generating cache key for %s", d.Name)
-	}
-
-	return filepath.Join(cache.Location(), "src", key, filepath.FromSlash(sub))
-}
-
-func (m *MissingPackageHandler) fetchToCache(pkg string, addTest bool) error {
 	root := util.GetRootFromPackage(pkg)
 	// Skip any references to the root package.
 	if root == m.Config.Name {
-		return nil
-	}
+		return false, nil
+	}
+
+	dest := filepath.Join(m.destination, root)
+
+	// This package may have been placed on the list to look for when it wasn't
+	// downloaded but it has since been downloaded before coming to this entry.
+	if _, err := os.Stat(dest); err == nil {
+		// Make sure the location contains files. It may be an empty directory.
+		empty, err := gpath.IsDirectoryEmpty(dest)
+		if err != nil {
+			return false, err
+		}
+		if empty {
+			msg.Warn("%s is an existing location with no files. Fetching a new copy of the dependency.", dest)
+			msg.Debug("Removing empty directory %s", dest)
+			err := os.RemoveAll(dest)
+			if err != nil {
+				msg.Debug("Installer error removing directory %s: %s", dest, err)
+				return false, err
+			}
+		} else {
+			msg.Debug("Found %s", dest)
+			return true, nil
+		}
+	}
+
+	msg.Info("Fetching %s into %s", pkg, m.destination)
 
 	d := m.Config.Imports.Get(root)
 	if d == nil && addTest {
@@ -646,15 +482,96 @@
 		if d == nil {
 			d = &cfg.Dependency{Name: root}
 		}
-
 		if addTest {
 			m.Config.DevImports = append(m.Config.DevImports, d)
 		} else {
 			m.Config.Imports = append(m.Config.Imports, d)
 		}
 	}
-
-	return VcsUpdate(d, m.force, m.updated)
+	if err := VcsGet(d, dest, m.home, m.cache, m.cacheGopath, m.useGopath); err != nil {
+		return false, err
+	}
+	return true, nil
+}
+
+// OnGopath will either copy a package, already found in the GOPATH, to the
+// vendor/ directory or download it from the internet. This is dependent if
+// useGopath on the installer is set to true to copy from the GOPATH.
+func (m *MissingPackageHandler) OnGopath(pkg string, addTest bool) (bool, error) {
+	// If useGopath is false, we fall back to the strategy of fetching from
+	// remote.
+	if !m.useGopath {
+		return m.NotFound(pkg, addTest)
+	}
+
+	root := util.GetRootFromPackage(pkg)
+
+	// Skip any references to the root package.
+	if root == m.Config.Name {
+		return false, nil
+	}
+
+	msg.Info("Copying package %s from the GOPATH.", pkg)
+	dest := filepath.Join(m.destination, pkg)
+	// Find package on Gopath
+	for _, gp := range gpath.Gopaths() {
+		src := filepath.Join(gp, pkg)
+		// FIXME: Should probably check if src is a dir or symlink.
+		if _, err := os.Stat(src); err == nil {
+			if err := os.MkdirAll(dest, os.ModeDir|0755); err != nil {
+				return false, err
+			}
+			if err := gpath.CopyDir(src, dest); err != nil {
+				return false, err
+			}
+			return true, nil
+		}
+	}
+
+	msg.Err("Could not locate %s on the GOPATH, though it was found before.", pkg)
+	return false, nil
+}
+
+// InVendor updates a package in the vendor/ directory to make sure the latest
+// is available.
+func (m *MissingPackageHandler) InVendor(pkg string, addTest bool) error {
+	root := util.GetRootFromPackage(pkg)
+	// Skip any references to the root package.
+	if root == m.Config.Name {
+		return nil
+	}
+
+	dest := filepath.Join(m.destination, root)
+
+	d := m.Config.Imports.Get(root)
+	if d == nil && addTest {
+		d = m.Config.DevImports.Get(root)
+	}
+
+	// If the dependency is nil it means the Config doesn't yet know about it.
+	if d == nil {
+		d, _ = m.Use.Get(root)
+		// We don't know about this dependency so we create a basic instance.
+		if d == nil {
+			d = &cfg.Dependency{Name: root}
+		}
+
+		if addTest {
+			m.Config.DevImports = append(m.Config.DevImports, d)
+		} else {
+			m.Config.Imports = append(m.Config.Imports, d)
+		}
+	}
+
+	if err := VcsUpdate(d, dest, m.home, m.cache, m.cacheGopath, m.useGopath, m.force, m.updateVendored, m.updated); err != nil {
+		return err
+	}
+
+	return nil
+}
+
+func (m *MissingPackageHandler) PkgPath(pkg string) string {
+	return pkg
 }
 
 // VersionHandler handles setting the proper version in the VCS.
@@ -666,6 +583,9 @@
 
 	// Cache if importing scan has already occurred here.
 	Imported map[string]bool
+
+	// Where the packages exist to set the version on.
+	Destination string
 
 	Config *cfg.Config
 
@@ -689,7 +609,7 @@
 	// Should we look in places other than the root of the project?
 	if d.Imported[root] == false {
 		d.Imported[root] = true
-		p := d.pkgPath(root)
+		p := filepath.Join(d.Destination, root)
 		f, deps, err := importer.Import(p)
 		if f && err == nil {
 			for _, dep := range deps {
@@ -746,13 +666,8 @@
 			// Clear the pin, if set, so the new version can be used.
 			//v.Pin = ""
 			dep = v
-<<<<<<< HEAD
 		} else if !dep.ConstraintsEq(*v) && !dep.IsUnconstrained() && !v.IsUnconstrained() { // constraints are not eq and non-empty
 			dest := filepath.Join(d.Destination, filepath.FromSlash(v.Name))
-=======
-		} else if v.Reference != "" && dep.Reference != "" && v.Reference != dep.Reference {
-			dest := d.pkgPath(pkg)
->>>>>>> bd55e763
 			dep = determineDependency(v, dep, dest, req)
 		} else {
 			dep = v
@@ -781,43 +696,13 @@
 		}
 	}
 
-	err := VcsVersion(dep)
+	err := VcsVersion(dep, d.Destination)
 	if err != nil {
 		msg.Warn("Unable to set version on %s to %s. Err: %s", root, dep.GetConstraint(), err)
 		e = err
 	}
 
 	return
-}
-
-func (d *VersionHandler) pkgPath(pkg string) string {
-	root, sub := util.NormalizeName(pkg)
-
-	// For the parent applications source skip the cache.
-	if root == d.Config.Name {
-		pth := gpath.Basepath()
-		return filepath.Join(pth, filepath.FromSlash(sub))
-	}
-
-	dep := d.Config.Imports.Get(root)
-	if dep == nil {
-		dep = d.Config.DevImports.Get(root)
-	}
-
-	if dep == nil {
-		dep, _ = d.Use.Get(root)
-
-		if dep == nil {
-			dep = &cfg.Dependency{Name: root}
-		}
-	}
-
-	key, err := cache.Key(dep.Remote())
-	if err != nil {
-		msg.Die("Error generating cache key for %s", dep.Name)
-	}
-
-	return filepath.Join(cache.Location(), "src", key, filepath.FromSlash(sub))
 }
 
 func determineDependency(v, dep *cfg.Dependency, dest, req string) *cfg.Dependency {
