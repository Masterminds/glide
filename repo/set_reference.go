--- conflicted
+++ resolved
@@ -6,11 +6,7 @@
 	"github.com/Masterminds/glide/cache"
 	"github.com/Masterminds/glide/cfg"
 	"github.com/Masterminds/glide/msg"
-<<<<<<< HEAD
-=======
-	gpath "github.com/Masterminds/glide/path"
 	"github.com/codegangsta/cli"
->>>>>>> 3e49dce5
 )
 
 // SetReference is a command to set the VCS reference (commit id, tag, etc) for
@@ -33,9 +29,7 @@
 			for {
 				select {
 				case dep := <-ch:
-<<<<<<< HEAD
-					if err := VcsVersion(dep); err != nil {
-=======
+
 					var loc string
 					if dep.Repository != "" {
 						loc = dep.Repository
@@ -47,8 +41,7 @@
 						msg.Die(err.Error())
 					}
 					cache.Lock(key)
-					if err := VcsVersion(dep, cwd); err != nil {
->>>>>>> 3e49dce5
+					if err := VcsVersion(dep); err != nil {
 						msg.Err("Failed to set version on %s to %s: %s\n", dep.Name, dep.Reference, err)
 
 						// Capture the error while making sure the concurrent
