--- conflicted
+++ resolved
@@ -78,34 +78,27 @@
 	// Any release after go15 does not require that env var.
 	cmd = exec.Command("go", "version")
 	if out, err := cmd.CombinedOutput(); err != nil {
-<<<<<<< HEAD
-		msg.Err("Error looking for $GOVENDOREXPERIMENT: %s.\n", err)
-//		os.Exit(1)
-		return false
-	} else if strings.TrimSpace(string(out)) != "1" {
-		msg.Warn("To use Glide, you must set GO15VENDOREXPERIMENT=1\n")
-//		os.Exit(1)
-		return false
-=======
 		msg.Err("Error getting version: %s.\n", err)
 		os.Exit(1)
 	} else if strings.HasPrefix(string(out), "go version 1.5") {
 		// This works with 1.5 and 1.6.
 		cmd = exec.Command("go", "env", "GO15VENDOREXPERIMENT")
 		if out, err := cmd.CombinedOutput(); err != nil {
-			msg.Err("Error looking for $GOVENDOREXPERIMENT: %s.\n", err)
-			os.Exit(1)
+			msg.Warn("Error looking for $GOVENDOREXPERIMENT: %s.\n", err)
+//			os.Exit(1)
+			return false
 		} else if strings.TrimSpace(string(out)) != "1" {
-			msg.Err("To use Glide, you must set GO15VENDOREXPERIMENT=1")
-			os.Exit(1)
+			msg.Warn("To use Glide, you must set GO15VENDOREXPERIMENT=1")
+//			os.Exit(1)
+			return false
 		}
 	}
 
 	// In the case where vendoring is explicitly disabled, balk.
 	if os.Getenv("GO15VENDOREXPERIMENT") == "0" {
-		msg.Err("To use Glide, you must set GO15VENDOREXPERIMENT=1")
-		os.Exit(1)
->>>>>>> 2d0eb388
+		msg.Warn("To use Glide, you must set GO15VENDOREXPERIMENT=1")
+//		os.Exit(1)
+		return false
 	}
 
 	// Verify the setup isn't for the old version of glide. That is, this is
