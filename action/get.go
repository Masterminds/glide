package action

import (
	"fmt"
	"path/filepath"
	"strings"

	"github.com/Masterminds/glide/cfg"
	"github.com/Masterminds/glide/godep"
	"github.com/Masterminds/glide/msg"
	gpath "github.com/Masterminds/glide/path"
	"github.com/Masterminds/glide/repo"
	"github.com/Masterminds/glide/util"
)

// Get fetches one or more dependencies and installs.
//
// This includes resolving dependency resolution and re-generating the lock file.
func Get(names []string, installer *repo.Installer, insecure, skipRecursive, strip, stripVendor bool) {
	base := gpath.Basepath()
	EnsureGopath()
	EnsureVendorDir()

	glidefile, err := gpath.Glide()
	if err != nil {
		msg.Die("Could not find Glide file: %s", err)
	}

	// Add the packages to the config.
	if count, err := addPkgsToConfig(installer.Config, names, insecure); err != nil {
		msg.Die("Failed to get new packages: %s", err)
	} else if count == 0 {
		msg.Warn("Nothing to do")
		return
	}

	// Fetch the new packages. Can't resolve versions via installer.Update if
	// get is called while the vendor/ directory is empty so we checkout
	// everything.
<<<<<<< HEAD
	installer.Checkout(false)
=======
	err = installer.Checkout(conf, false)
	if err != nil {
		msg.Die("Failed to checkout packages: %s", err)
	}
>>>>>>> 7e014f31

	// Prior to resolving dependencies we need to start working with a clone
	// of the conf because we'll be making real changes to it.
	conforig := installer.Config
	installer.Config = installer.Config.Clone()

	if !skipRecursive {
		// Get all repos and update them.
		// TODO: Can we streamline this in any way? The reason that we update all
		// of the dependencies is that we need to re-negotiate versions. For example,
		// if an existing dependency has the constraint >1.0 and this new package
		// adds the constraint <2.0, then this may re-resolve the existing dependency
		// to be between 1.0 and 2.0. But changing that dependency may then result
		// in that dependency's dependencies changing... so we sorta do the whole
		// thing to be safe.
		err = installer.Update()
		if err != nil {
			msg.Die("Could not update packages: %s", err)
		}
	}

	// Set Reference
	if err := installer.SetReferences(); err != nil {
		msg.Err("Failed to set references: %s", err)
	}

	// VendoredCleanup
	// When stripping VCS happens this will happen as well. No need for double
	// effort.
	if installer.UpdateVendored && !strip {
		repo.VendoredCleanup(installer.Config)
	}

	// Write YAML
	if err := installer.Config.WriteFile(glidefile); err != nil {
		msg.Die("Failed to write glide YAML file: %s", err)
	}
	if !skipRecursive {
		// Write lock
		if stripVendor {
			installer.Config = godep.RemoveGodepSubpackages(installer.Config)
		}
		writeLock(conforig, installer.Config, base)
	} else {
		msg.Warn("Skipping lockfile generation because full dependency tree is not being calculated")
	}

	installer.Config = conforig

	if strip {
		msg.Info("Removing version control data from vendor directory...")
		gpath.StripVcs()
	}

	if stripVendor {
		msg.Info("Removing nested vendor and Godeps/_workspace directories...")
		err := gpath.StripVendor()
		if err != nil {
			msg.Err("Unable to strip vendor directories: %s", err)
		}
	}
}

func writeLock(conf, confcopy *cfg.Config, base string) {
	hash, err := conf.Hash()
	if err != nil {
		msg.Die("Failed to generate config hash. Unable to generate lock file.")
	}
	lock := cfg.NewLockfile(confcopy.Imports, hash)
	if err := lock.WriteFile(filepath.Join(base, gpath.LockFile)); err != nil {
		msg.Die("Failed to write glide lock file: %s", err)
	}
}

// addPkgsToConfig adds the given packages to the config file.
//
// Along the way it:
// - ensures that this package is not in the ignore list
// - checks to see if this is already in the dependency list.
// - splits version of of package name and adds the version attribute
// - separates repo from packages
// - sets up insecure repo URLs where necessary
// - generates a list of subpackages
func addPkgsToConfig(conf *cfg.Config, names []string, insecure bool) (int, error) {

	msg.Info("Preparing to install %d package.", len(names))

	numAdded := 0
	for _, name := range names {
		var version string
		parts := strings.Split(name, "#")
		if len(parts) > 1 {
			name = parts[0]
			version = parts[1]
		}

		root, subpkg := util.NormalizeName(name)
		if len(root) == 0 {
			return 0, fmt.Errorf("Package name is required for %q.", name)
		}

		if conf.HasDependency(root) {

			// Check if the subpackage is present.
			if subpkg != "" {
				dep := conf.Imports.Get(root)
				if dep.HasSubpackage(subpkg) {
					msg.Warn("Package %q is already in glide.yaml. Skipping", name)
				} else {
					dep.Subpackages = append(dep.Subpackages, subpkg)
					msg.Info("Adding sub-package %s to existing import %s", subpkg, root)
					numAdded++
				}
			} else {
				msg.Warn("Package %q is already in glide.yaml. Skipping", root)
			}
			continue
		}

		if conf.HasIgnore(root) {
			msg.Warn("Package %q is set to be ignored in glide.yaml. Skipping", root)
			continue
		}

		dep := &cfg.Dependency{
			Name: root,
		}

		if version != "" {
			dep.Reference = version
		}

		// When retriving from an insecure location set the repo to the
		// insecure location.
		if insecure {
			dep.Repository = "http://" + root
		}

		if len(subpkg) > 0 {
			dep.Subpackages = []string{subpkg}
		}

		if dep.Reference != "" {
			msg.Info("Importing %s with the version %s", dep.Name, dep.Reference)
		} else {
			msg.Info("Importing %s", dep.Name)
		}

		conf.Imports = append(conf.Imports, dep)
		numAdded++
	}
	return numAdded, nil
}<|MERGE_RESOLUTION|>--- conflicted
+++ resolved
@@ -37,14 +37,10 @@
 	// Fetch the new packages. Can't resolve versions via installer.Update if
 	// get is called while the vendor/ directory is empty so we checkout
 	// everything.
-<<<<<<< HEAD
-	installer.Checkout(false)
-=======
 	err = installer.Checkout(conf, false)
 	if err != nil {
 		msg.Die("Failed to checkout packages: %s", err)
 	}
->>>>>>> 7e014f31
 
 	// Prior to resolving dependencies we need to start working with a clone
 	// of the conf because we'll be making real changes to it.
