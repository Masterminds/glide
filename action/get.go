--- conflicted
+++ resolved
@@ -50,7 +50,7 @@
 	// don't want a get to just update all deps without the user explictly
 	// making that choice.
 	if gpath.HasLock(base) {
-		params.Lock, err = LoadLockfile(base, conf)
+		params.Lock, err = loadLockfile(base, conf)
 		if err != nil {
 			msg.Err("Could not load lockfile; aborting get. Existing dependency versions cannot be safely preserved without a lock file. Error was: %s", err)
 			return
@@ -91,7 +91,6 @@
 		return
 	}
 
-<<<<<<< HEAD
 	// Solve succeeded. Write out the yaml, lock, and vendor to a tmpdir, then mv
 	// them all into place iff all the writes worked
 
@@ -103,14 +102,6 @@
 		glidefile:   glidefile,
 		vendor:      vend,
 		stripVendor: stripVendor,
-=======
-	if strip {
-		msg.Info("Removing version control data from vendor directory...")
-		err := gpath.StripVcs()
-		if err != nil {
-			msg.Err("Unable to strip version control data: %s", err)
-		}
->>>>>>> 91b7a504
 	}
 
 	err = gw.writeAllSafe()
