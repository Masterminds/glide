package action

import (
	"io/ioutil"
	"path/filepath"

	"github.com/Masterminds/glide/cfg"
	"github.com/Masterminds/glide/dependency"
	"github.com/Masterminds/glide/msg"
	gpath "github.com/Masterminds/glide/path"
	"github.com/Masterminds/glide/repo"
)

// Install installs a vendor directory based on an existing Glide configuration.
func Install(installer *repo.Installer, strip, stripVendor bool) {
	base := "."
	// Ensure GOPATH
	EnsureGopath()
	EnsureVendorDir()
	conf := EnsureConfig()

	// Lockfile exists
	if !gpath.HasLock(base) {
		msg.Info("Lock file (glide.lock) does not exist. Performing update.")
		Update(installer, false, strip, stripVendor)
		return
	}
	// Load lockfile
	lock, err := LoadLockfile(base, conf)
	if err != nil {
		msg.Die("Could not load lockfile.")
	}

	// Delete unused packages
	if installer.DeleteUnused {
		// It's unclear whether this should operate off of the lock, or off
		// of the glide.yaml file. I'd think that doing this based on the
		// lock would be much more reliable.
		dependency.DeleteUnused(conf)
	}

	// Install
	newConf, err := installer.Install(lock, conf)
	if err != nil {
		msg.Die("Failed to install: %s", err)
	}

	msg.Info("Setting references.")

	// Set reference
	if err := repo.SetReference(newConf); err != nil {
		msg.Err("Failed to set references: %s (Skip to cleanup)", err)
	}

	// VendoredCleanup. This should ONLY be run if UpdateVendored was specified.
	// When stripping VCS happens this will happen as well. No need for double
	// effort.
	if installer.UpdateVendored && !strip {
		repo.VendoredCleanup(newConf)
	}

<<<<<<< HEAD
	installer.Cleanup()
=======
	if strip {
		msg.Info("Removing version control data from vendor directory...")
		gpath.StripVcs()
	}

	if stripVendor {
		msg.Info("Removing nested vendor and Godeps/_workspace directories...")
		err := gpath.StripVendor()
		if err != nil {
			msg.Err("Unable to strip vendor directories: %s", err)
		}
	}
>>>>>>> 2d0eb388
}

// LoadLockfile loads the contents of a glide.lock file.
//
// TODO: This should go in another package.
func LoadLockfile(base string, conf *cfg.Config) (*cfg.Lockfile, error) {
	yml, err := ioutil.ReadFile(filepath.Join(base, gpath.LockFile))
	if err != nil {
		return nil, err
	}
	lock, err := cfg.LockfileFromYaml(yml)
	if err != nil {
		return nil, err
	}

	hash, err := conf.Hash()
	if err != nil {
		return nil, err
	}

	if hash != lock.Hash {
		msg.Warn("Lock file may be out of date. Hash check of YAML failed. You may need to run 'update'")
	}

	return lock, nil
}<|MERGE_RESOLUTION|>--- conflicted
+++ resolved
@@ -59,9 +59,6 @@
 		repo.VendoredCleanup(newConf)
 	}
 
-<<<<<<< HEAD
-	installer.Cleanup()
-=======
 	if strip {
 		msg.Info("Removing version control data from vendor directory...")
 		gpath.StripVcs()
@@ -74,7 +71,8 @@
 			msg.Err("Unable to strip vendor directories: %s", err)
 		}
 	}
->>>>>>> 2d0eb388
+
+	installer.Cleanup()
 }
 
 // LoadLockfile loads the contents of a glide.lock file.
