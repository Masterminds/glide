--- conflicted
+++ resolved
@@ -64,7 +64,6 @@
 	if installer.UpdateVendored && !strip {
 		repo.VendoredCleanup(newConf)
 	}
-<<<<<<< HEAD
 
 	if strip {
 		msg.Info("Removing version control data from vendor directory...")
@@ -78,31 +77,4 @@
 			msg.Err("Unable to strip vendor directories: %s", err)
 		}
 	}
-}
-
-// LoadLockfile loads the contents of a glide.lock file.
-//
-// TODO: This should go in another package.
-func LoadLockfile(base string, conf *cfg.Config) (*cfg.Lockfile, error) {
-	yml, err := ioutil.ReadFile(filepath.Join(base, gpath.LockFile))
-	if err != nil {
-		return nil, err
-	}
-	lock, err := cfg.LockfileFromYaml(yml)
-	if err != nil {
-		return nil, err
-	}
-
-	hash, err := conf.Hash()
-	if err != nil {
-		return nil, err
-	}
-
-	if hash != lock.Hash {
-		msg.Warn("Lock file may be out of date. Hash check of YAML failed. You may need to run 'update'")
-	}
-
-	return lock, nil
-=======
->>>>>>> 5c0eebce
 }