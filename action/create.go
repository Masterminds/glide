package action

import (
	"os"
	"os/exec"
	"path/filepath"
	"regexp"
	"sort"
	"strings"
	"sync"

	"github.com/Masterminds/glide/cache"
	"github.com/Masterminds/glide/cfg"
	"github.com/Masterminds/glide/dependency"
	"github.com/Masterminds/glide/gb"
	"github.com/Masterminds/glide/godep"
	"github.com/Masterminds/glide/gom"
	"github.com/Masterminds/glide/gpm"
	"github.com/Masterminds/glide/msg"
	gpath "github.com/Masterminds/glide/path"
	"github.com/Masterminds/glide/util"
	"github.com/Masterminds/semver"
	"github.com/Masterminds/vcs"
)

// TODO(mattfarina): This file could really use to be cleaned up. It's functional
// but not all that elegant. This mess of code really needs someone to come
// along and clean it up. Pretty please.

// Create creates/initializes a new Glide repository.
//
// This will fail if a glide.yaml already exists.
//
// By default, this will scan the present source code directory for dependencies.
//
// If skipImport is set to true, this will not attempt to import from an existing
// GPM, Godep, or GB project if one should exist. However, it will still attempt
// to read the local source to determine required packages.
func Create(base string, skipImport, noInteract, skipVerSug bool) {
	glidefile := gpath.GlideFile
	// Guard against overwrites.
	guardYAML(glidefile)

	// Guess deps
	conf := guessDeps(base, skipImport, noInteract, skipVerSug)
	// Write YAML
	msg.Info("Writing glide.yaml file")
	if err := conf.WriteFile(glidefile); err != nil {
		msg.Die("Could not save %s: %s", glidefile, err)
	}
	msg.Info("You can now edit the glide.yaml file. Consider:")
	msg.Info("--> Using versions and ranges. See https://glide.sh/docs/versions/")
	msg.Info("--> Adding additional metadata. See https://glide.sh/docs/glide.yaml/")
}

// guardYAML fails if the given file already exists.
//
// This prevents an important file from being overwritten.
func guardYAML(filename string) {
	if _, err := os.Stat(filename); err == nil {
		msg.Die("Cowardly refusing to overwrite existing YAML.")
	}
}

// guessDeps attempts to resolve all of the dependencies for a given project.
//
// base is the directory to start with.
// skipImport will skip running the automatic imports.
//
// FIXME: This function is likely a one-off that has a more standard alternative.
// It's also long and could use a refactor.
func guessDeps(base string, skipImport, noInteract, skipVerSug bool) *cfg.Config {
	buildContext, err := util.GetBuildContext()
	if err != nil {
		msg.Die("Failed to build an import context: %s", err)
	}
	name := buildContext.PackageName(base)

	msg.Info("Generating a YAML configuration file and guessing the dependencies")

	config := new(cfg.Config)

	// Get the name of the top level package
	config.Name = name

	// Import by looking at other package managers and looking over the
	// entire directory structure.
	var deps cfg.Dependencies

	// Attempt to import from other package managers.
	if !skipImport {
		deps = guessImportDeps(base)
		if len(deps) == 0 {
			msg.Info("No dependencies found to import")
		}
	}

	msg.Info("Scanning code to look for dependencies")

	// Resolve dependencies by looking at the tree.
	r, err := dependency.NewResolver(base)
	if err != nil {
		msg.Die("Error creating a dependency resolver: %s", err)
	}

	h := &dependency.DefaultMissingPackageHandler{Missing: []string{}, Gopath: []string{}}
	r.Handler = h

	sortable, err := r.ResolveLocal(false)
	if err != nil {
		msg.Die("Error resolving local dependencies: %s", err)
	}

	sort.Strings(sortable)

	vpath := r.VendorDir
	if !strings.HasSuffix(vpath, "/") {
		vpath = vpath + string(os.PathSeparator)
	}

	var count int
	var all string
	var allOnce bool
	for _, pa := range sortable {
		n := strings.TrimPrefix(pa, vpath)
		root, subpkg := util.NormalizeName(n)

<<<<<<< HEAD
		if !config.HasDependency(root) {
			count++
			d := deps.Get(root)
			if d == nil {
				d = &cfg.Dependency{
					Name: root,
				}
				msg.Info("--> Found reference to %s", n)
			} else {
				msg.Info("--> Found imported reference to %s", n)
=======
		if !config.HasDependency(root) && root != config.Name {
			msg.Info("Found reference to %s\n", n)
			d := &cfg.Dependency{
				Name: root,
>>>>>>> 5865b8e8
			}

			all, allOnce = guessAskVersion(noInteract, all, allOnce, skipVerSug, d)

			if subpkg != "" {
				if !d.HasSubpackage(subpkg) {
					d.Subpackages = append(d.Subpackages, subpkg)
				}
				msg.Verbose("--> Noting sub-package %s to %s", subpkg, root)
			}

			config.Imports = append(config.Imports, d)
		} else if config.HasDependency(root) {
			if len(subpkg) > 0 {
				subpkg = strings.TrimPrefix(subpkg, "/")
				d := config.Imports.Get(root)
				if !d.HasSubpackage(subpkg) {
					d.Subpackages = append(d.Subpackages, subpkg)
				}
				msg.Verbose("--> Noting sub-package %s to %s", subpkg, root)
			}
		}
	}

	if !skipImport && len(deps) > count {
		var res string
		if noInteract {
			res = "y"
		} else {
			msg.Info("%d unused imported dependencies found. These are likely transitive dependencies ", len(deps)-count)
			msg.Info("(dependencies of your dependencies). Would you like to track them in your")
			msg.Info("glide.yaml file? Note, Glide will automatically scan your codebase to detect")
			msg.Info("the complete dependency tree and import the complete tree. If your dependencies")
			msg.Info("do not track dependency version information some version information may be lost.")
			msg.Info("Yes (Y) or No (N)?")
			res, err = msg.PromptUntil([]string{"y", "yes", "n", "no"})
			if err != nil {
				msg.Die("Error processing response: %s", err)
			}
		}
		if res == "y" || res == "yes" {
			msg.Info("Including additional imports in the glide.yaml file")
			for _, dep := range deps {
				found := config.Imports.Get(dep.Name)
				if found == nil {
					config.Imports = append(config.Imports, dep)
					if dep.Reference != "" {
						all, allOnce = guessAskVersion(noInteract, all, allOnce, skipVerSug, dep)
						msg.Info("--> Adding %s at version %s", dep.Name, dep.Reference)
					} else {
						msg.Info("--> Adding %s", dep.Name)
					}
				}
			}
		}
	}

	return config
}

func guessAskVersion(noInteract bool, all string, allonce, skipVerSug bool, d *cfg.Dependency) (string, bool) {
	if !noInteract && !skipVerSug && d.Reference == "" {
		// If scanning has not happened already, for example this isn't an
		// import, try it now.
		var loc string
		if d.Repository != "" {
			loc = d.Repository
		} else {
			loc = "https://" + d.Name
		}
		if !guessVersionCache.checked(loc) {
			createGuessVersion(loc, d.Reference)
		}

		semv := guessVersionCache.get(loc)
		if semv != "" {
			msg.Info("The package %s appears to have Semantic Version releases. The latest", d.Name)
			msg.Info("release is %s. Would you like to use this release? Yes (Y) or No (N)", semv)
			res, err2 := msg.PromptUntil([]string{"y", "yes", "n", "no"})
			if err2 != nil {
				msg.Die("Error processing response: %s", err2)
			}

			if res == "y" || res == "yes" {
				d.Reference = semv
			}
		}

	}

	if !noInteract && d.Reference != "" {
		var changedVer bool
		ver, err := semver.NewVersion(d.Reference)
		if err != nil && !skipVerSug {
			var loc string
			if d.Repository != "" {
				loc = d.Repository
			} else {
				loc = "https://" + d.Name
			}

			semv := guessVersionCache.get(loc)
			if semv != "" {
				msg.Info("The package %s appears to have Semantic Version releases but the imported data", d.Name)
				msg.Info("is not using them. The latest release is %s but the imported data is using %s.", semv, d.Reference)
				msg.Info("Would you like to use the latest release version instead? Yes (Y) or No (N)")
				res, err2 := msg.PromptUntil([]string{"y", "yes", "n", "no"})
				if err2 != nil {
					msg.Die("Error processing response: %s", err2)
				}

				if res == "y" || res == "yes" {
					d.Reference = semv
					changedVer = true
				}
			}
		}

		if changedVer {
			ver, err = semver.NewVersion(d.Reference)
		}
		if err == nil {
			if all == "" {
				vstr := ver.String()
				msg.Info("Imported dependency %s (%s) appears to use semantic versions (http://semver.org).", d.Name, d.Reference)
				msg.Info("Would you like Glide to track the latest minor or patch releases (major.minor.path)?")
				msg.Info("Tracking minor version releases would use '>= %s, < %d.0.0' ('^%s'). Tracking patch version", vstr, ver.Major()+1, vstr)
				msg.Info("releases would use '>= %s, < %d.%d.0' ('~%s'). For more information on Glide versions", vstr, ver.Major(), ver.Minor()+1, vstr)
				msg.Info("and ranges see https://glide.sh/docs/versions")
				msg.Info("Minor (M), Patch (P), or Skip Ranges (S)?")
				res, err := msg.PromptUntil([]string{"minor", "m", "patch", "p", "skip ranges", "s"})
				if err != nil {
					msg.Die("Error processing response: %s", err)
				}
				if res == "m" || res == "minor" {
					d.Reference = "^" + vstr
				} else if res == "p" || res == "patch" {
					d.Reference = "~" + vstr
				}

				if !allonce {
					msg.Info("Would you like to same response (%s) for future dependencies? Yes (Y) or No (N)", res)
					res2, err := msg.PromptUntil([]string{"y", "yes", "n", "no"})
					if err != nil {
						msg.Die("Error processing response: %s", err)
					}
					if res2 == "yes" || res2 == "y" {
						return res, true
					}

					return "", true
				}

			} else {
				if all == "m" || all == "minor" {
					d.Reference = "^" + ver.String()
				} else if all == "p" || all == "patch" {
					d.Reference = "~" + ver.String()
				}
			}

			return all, allonce
		}

		return all, allonce
	}

	return all, allonce
}

func guessImportDeps(base string) cfg.Dependencies {
	msg.Info("Attempting to import from other package managers (use --skip-import to skip)")
	deps := []*cfg.Dependency{}
	absBase, err := filepath.Abs(base)
	if err != nil {
		msg.Die("Failed to resolve location of %s: %s", base, err)
	}

	if d, ok := guessImportGodep(absBase); ok {
		msg.Info("Importing Godep configuration")
		msg.Warn("--> Godep uses commit id versions. Consider using Semantic Versions with Glide")
		deps = d
	} else if d, ok := guessImportGPM(absBase); ok {
		msg.Info("Importing GPM configuration")
		deps = d
	} else if d, ok := guessImportGB(absBase); ok {
		msg.Info("Importing GB configuration")
		deps = d
	} else if d, ok := guessImportGom(absBase); ok {
		msg.Info("Importing GB configuration")
		deps = d
	}

	if len(deps) > 0 {
		msg.Info("--> Attempting to detect versions from imported commit ids")
	}

	var wg sync.WaitGroup

	for _, i := range deps {
		wg.Add(1)
		go func(dep *cfg.Dependency) {
			var remote string
			if dep.Repository != "" {
				remote = dep.Repository
			} else {
				remote = "https://" + dep.Name
			}
			ver := createGuessVersion(remote, dep.Reference)
			if ver != dep.Reference {
				msg.Verbose("--> Found imported reference to %s at version %s", dep.Name, ver)
				dep.Reference = ver
			}

			msg.Debug("--> Found imported reference to %s at revision %s", dep.Name, dep.Reference)

			wg.Done()
		}(i)
	}

	wg.Wait()

	return deps
}

func guessImportGodep(dir string) ([]*cfg.Dependency, bool) {
	d, err := godep.Parse(dir)
	if err != nil || len(d) == 0 {
		return []*cfg.Dependency{}, false
	}

	return d, true
}

func guessImportGPM(dir string) ([]*cfg.Dependency, bool) {
	d, err := gpm.Parse(dir)
	if err != nil || len(d) == 0 {
		return []*cfg.Dependency{}, false
	}

	return d, true
}

func guessImportGB(dir string) ([]*cfg.Dependency, bool) {
	d, err := gb.Parse(dir)
	if err != nil || len(d) == 0 {
		return []*cfg.Dependency{}, false
	}

	return d, true
}

func guessImportGom(dir string) ([]*cfg.Dependency, bool) {
	d, err := gom.Parse(dir)
	if err != nil || len(d) == 0 {
		return []*cfg.Dependency{}, false
	}

	return d, true
}

// Note, this really needs a simpler name.
var createGitParseVersion = regexp.MustCompile(`(?m-s)(?:tags)/(\S+)$`)

var guessVersionCache = newVersionCache()

func createGuessVersion(remote, id string) string {
	err := cache.Setup()
	if err != nil {
		msg.Debug("Problem setting up cache: %s", err)
	}
	l, err := cache.Location()
	if err != nil {
		msg.Debug("Problem detecting cache location: %s", err)
	}
	key, err := cache.Key(remote)
	if err != nil {
		msg.Debug("Problem generating cache key for %s: %s", remote, err)
	}

	local := filepath.Join(l, "src", key)
	repo, err := vcs.NewRepo(remote, local)
	if err != nil {
		msg.Debug("Problem getting repo instance: %s", err)
	}

	// Git endpoints allow for querying without fetching the codebase locally.
	// We try that first to avoid fetching right away. Is this premature
	// optimization?
	cc := true
	if repo.Vcs() == vcs.Git {
		out, err := exec.Command("git", "ls-remote", remote).CombinedOutput()
		if err == nil {
			guessVersionCache.touchChecked(remote)
			cc = false
			lines := strings.Split(string(out), "\n")
			res := ""

			// TODO(mattfarina): Detect if the found version is semver and use
			// that one instead of the first found.
			for _, i := range lines {
				ti := strings.TrimSpace(i)
				if found := createGitParseVersion.FindString(ti); found != "" {
					tg := strings.TrimPrefix(strings.TrimSuffix(found, "^{}"), "tags/")
					if strings.HasPrefix(ti, id) {
						res = tg
					}

					ver, err := semver.NewVersion(tg)
					if err == nil {
						if guessVersionCache.get(remote) == "" {
							guessVersionCache.put(remote, tg)
						} else {
							ver2, err := semver.NewVersion(guessVersionCache.get(remote))
							if err == nil {
								if ver.GreaterThan(ver2) {
									guessVersionCache.put(remote, tg)
								}
							}
						}
					}
				}
			}

			if res != "" {
				return res
			}
		}
	}

	if cc {
		cache.Lock(key)
		if _, err = os.Stat(local); os.IsNotExist(err) {
			repo.Get()
			branch := findCurrentBranch(repo)
			c := cache.RepoInfo{DefaultBranch: branch}
			err = cache.SaveRepoData(key, c)
			if err != nil {
				msg.Debug("Error saving cache repo details: %s", err)
			}
		} else {
			repo.Update()
		}

		tgs, err := repo.TagsFromCommit(id)
		if err != nil {
			msg.Debug("Problem getting tags for commit: %s", err)
		}
		cache.Unlock(key)
		if len(tgs) > 0 {
			return tgs[0]
		}
	}

	return id
}

func findCurrentBranch(repo vcs.Repo) string {
	msg.Debug("Attempting to find current branch for %s", repo.Remote())
	// Svn and Bzr don't have default branches.
	if repo.Vcs() == vcs.Svn || repo.Vcs() == vcs.Bzr {
		return ""
	}

	if repo.Vcs() == vcs.Git || repo.Vcs() == vcs.Hg {
		ver, err := repo.Current()
		if err != nil {
			msg.Debug("Unable to find current branch for %s, error: %s", repo.Remote(), err)
			return ""
		}
		return ver
	}

	return ""
}

type versionCache struct {
	sync.RWMutex
	cache map[string]string
	cd    map[string]bool
}

func newVersionCache() *versionCache {
	return &versionCache{
		cache: make(map[string]string),
		cd:    make(map[string]bool),
	}
}

func (v *versionCache) put(name, version string) {
	v.Lock()
	defer v.Unlock()
	v.cache[name] = version
	v.cd[name] = true
}

func (v *versionCache) checked(name string) bool {
	v.RLock()
	defer v.RUnlock()
	return v.cd[name]
}

func (v *versionCache) touchChecked(name string) {
	v.Lock()
	defer v.Unlock()
	v.cd[name] = true
}

func (v *versionCache) get(name string) string {
	v.RLock()
	defer v.RUnlock()
	return v.cache[name]
}<|MERGE_RESOLUTION|>--- conflicted
+++ resolved
@@ -125,8 +125,7 @@
 		n := strings.TrimPrefix(pa, vpath)
 		root, subpkg := util.NormalizeName(n)
 
-<<<<<<< HEAD
-		if !config.HasDependency(root) {
+		if !config.HasDependency(root) && root != config.Name {
 			count++
 			d := deps.Get(root)
 			if d == nil {
@@ -136,12 +135,6 @@
 				msg.Info("--> Found reference to %s", n)
 			} else {
 				msg.Info("--> Found imported reference to %s", n)
-=======
-		if !config.HasDependency(root) && root != config.Name {
-			msg.Info("Found reference to %s\n", n)
-			d := &cfg.Dependency{
-				Name: root,
->>>>>>> 5865b8e8
 			}
 
 			all, allOnce = guessAskVersion(noInteract, all, allOnce, skipVerSug, d)
