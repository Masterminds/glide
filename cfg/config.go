--- conflicted
+++ resolved
@@ -442,7 +442,18 @@
 	}
 }
 
-<<<<<<< HEAD
+// HasSubpackage returns if the subpackage is present on the dependency
+func (d *Dependency) HasSubpackage(sub string) bool {
+
+	for _, v := range d.Subpackages {
+		if sub == v {
+			return true
+		}
+	}
+
+	return false
+}
+
 // Owners is a list of owners for a project.
 type Owners []*Owner
 
@@ -477,18 +488,6 @@
 		Email: o.Email,
 		Home:  o.Home,
 	}
-=======
-// HasSubpackage returns if the subpackage is present on the dependency
-func (d *Dependency) HasSubpackage(sub string) bool {
-
-	for _, v := range d.Subpackages {
-		if sub == v {
-			return true
-		}
-	}
-
-	return false
->>>>>>> 566f08af
 }
 
 func stringArrayDeDupe(s []string, items ...string) []string {
