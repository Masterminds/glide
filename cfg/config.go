package cfg

import (
	"crypto/sha256"
	"encoding/hex"
	"fmt"
	"io/ioutil"
	"sort"
	"strconv"
	"strings"

<<<<<<< HEAD
=======
	"github.com/Masterminds/glide/mirrors"
	"github.com/Masterminds/glide/util"
>>>>>>> bd55e763
	"github.com/Masterminds/vcs"
	"github.com/sdboyer/gps"
	"gopkg.in/yaml.v2"
)

// Config is the top-level configuration object.
type Config struct {

	// Name is the name of the package or application.
	Name string `yaml:"package"`

	// Description is a short description for a package, application, or library.
	// This description is similar but different to a Go package description as
	// it is for marketing and presentation purposes rather than technical ones.
	Description string `json:"description,omitempty"`

	// Home is a url to a website for the package.
	Home string `yaml:"homepage,omitempty"`

	// License provides either a SPDX license or a path to a file containing
	// the license. For more information on SPDX see http://spdx.org/licenses/.
	// When more than one license an SPDX expression can be used.
	License string `yaml:"license,omitempty"`

	// Owners is an array of owners for a project. See the Owner type for
	// more detail. These can be one or more people, companies, or other
	// organizations.
	Owners Owners `yaml:"owners,omitempty"`

	// Ignore contains a list of packages to ignore fetching. This is useful
	// when walking the package tree (including packages of packages) to list
	// those to skip.
	Ignore []string `yaml:"ignore,omitempty"`

	// Imports contains a list of all dependency constraints for a project. For
	// more detail on how these are captured see the Dependency type.
	// TODO rename
	// TODO mapify
	Imports Dependencies `yaml:"dependencies"`

	// DevImports contains the test or other development dependency constraints
	// for a project. See the Dependency type for more details on how this is
	// recorded.
	// TODO rename
	// TODO mapify
	DevImports Dependencies `yaml:"testDependencies"`
}

// A transitive representation of a dependency for importing and exporting to yaml.
type cf struct {
	Name        string       `yaml:"package"`
	Description string       `yaml:"description,omitempty"`
	Home        string       `yaml:"homepage,omitempty"`
	License     string       `yaml:"license,omitempty"`
	Owners      Owners       `yaml:"owners,omitempty"`
	Ignore      []string     `yaml:"ignore,omitempty"`
	Imports     Dependencies `yaml:"dependencies,omitempty"`
	DevImports  Dependencies `yaml:"testDependencies,omitempty"`
	// these fields guarantee that this struct fails to unmarshal legacy yamls
	Compat  int `yaml:"import,omitempty"`
	Compat2 int `yaml:"testImport,omitempty"`
}

// ConfigFromYaml returns an instance of Config from YAML
func ConfigFromYaml(yml []byte) (cfg *Config, legacy bool, err error) {
	cfg = &Config{}
	err = yaml.Unmarshal(yml, cfg)
	if err != nil {
		lcfg := &lConfig1{}
		err = yaml.Unmarshal(yml, &lcfg)
		if err == nil {
			legacy = true
			cfg, err = lcfg.Convert()
		}
	}

	return
}

// Marshal converts a Config instance to YAML
func (c *Config) Marshal() ([]byte, error) {
	yml, err := yaml.Marshal(&c)
	if err != nil {
		return []byte{}, err
	}
	return yml, nil
}

// UnmarshalYAML is a hook for gopkg.in/yaml.v2 in the unmarshalling process
func (c *Config) UnmarshalYAML(unmarshal func(interface{}) error) error {
	newConfig := &cf{}
	if err := unmarshal(&newConfig); err != nil {
		return err
	}
	c.Name = newConfig.Name
	c.Description = newConfig.Description
	c.Home = newConfig.Home
	c.License = newConfig.License
	c.Owners = newConfig.Owners
	c.Ignore = newConfig.Ignore
	c.Imports = newConfig.Imports
	c.DevImports = newConfig.DevImports

	// Cleanup the Config object now that we have it.
	err := c.DeDupe()

	return err
}

// MarshalYAML is a hook for gopkg.in/yaml.v2 in the marshaling process
func (c *Config) MarshalYAML() (interface{}, error) {
	newConfig := &cf{
		Name:        c.Name,
		Description: c.Description,
		Home:        c.Home,
		License:     c.License,
		Owners:      c.Owners,
		Ignore:      c.Ignore,
	}
	i, err := c.Imports.Clone().DeDupe()
	if err != nil {
		return newConfig, err
	}

	di, err := c.DevImports.Clone().DeDupe()
	if err != nil {
		return newConfig, err
	}

	newConfig.Imports = i
	newConfig.DevImports = di

	return newConfig, nil
}

// HasDependency returns true if the given name is listed as an import or dev import.
func (c *Config) HasDependency(name string) bool {
	for _, d := range c.Imports {
		if d.Name == name {
			return true
		}
	}
	for _, d := range c.DevImports {
		if d.Name == name {
			return true
		}
	}
	return false
}

// DependencyConstraints lists all the non-test dependency constraints
// described in a glide manifest in a way gps will understand.
func (c *Config) DependencyConstraints() []gps.ProjectConstraint {
	return gpsifyDeps(c.Imports)
}

// TestDependencyConstraints lists all the test dependency constraints described
// in a glide manifest in a way gps will understand.
func (c *Config) TestDependencyConstraints() []gps.ProjectConstraint {
	return gpsifyDeps(c.DevImports)
}

func gpsifyDeps(deps Dependencies) []gps.ProjectConstraint {
	cp := make([]gps.ProjectConstraint, len(deps))
	for k, d := range deps {
		cp[k] = gps.ProjectConstraint{
			Ident: gps.ProjectIdentifier{
				ProjectRoot: gps.ProjectRoot(d.Name),
				NetworkName: d.Repository,
			},
			Constraint: d.GetConstraint(),
		}
	}

	return cp
}

func (c *Config) IgnorePackages() map[string]bool {
	m := make(map[string]bool)
	for _, ig := range c.Ignore {
		m[ig] = true
	}
	return m
}

func (c *Config) Overrides() gps.ProjectConstraints {
	return nil
}

// HasIgnore returns true if the given name is listed on the ignore list.
func (c *Config) HasIgnore(name string) bool {
	for _, v := range c.Ignore {

		// Check for both a name and to make sure sub-packages are ignored as
		// well.
		if v == name || strings.HasPrefix(name, v+"/") {
			return true
		}
	}

	return false
}

// Clone performs a deep clone of the Config instance
func (c *Config) Clone() *Config {
	n := &Config{}
	n.Name = c.Name
	n.Description = c.Description
	n.Home = c.Home
	n.License = c.License
	n.Owners = c.Owners.Clone()
	n.Ignore = c.Ignore
	n.Imports = c.Imports.Clone()
	n.DevImports = c.DevImports.Clone()
	return n
}

// WriteFile writes a Glide YAML file.
//
// This is a convenience function that marshals the YAML and then writes it to
// the given file. If the file exists, it will be clobbered.
func (c *Config) WriteFile(glidepath string) error {
	o, err := c.Marshal()
	if err != nil {
		return err
	}
	return ioutil.WriteFile(glidepath, o, 0666)
}

// DeDupe consolidates duplicate dependencies on a Config instance
func (c *Config) DeDupe() error {

	// Remove duplicates in the imports
	var err error
	c.Imports, err = c.Imports.DeDupe()
	if err != nil {
		return err
	}
	c.DevImports, err = c.DevImports.DeDupe()
	if err != nil {
		return err
	}

	// If the name on the config object is part of the imports remove it.
	found := -1
	for i, dep := range c.Imports {
		if dep.Name == c.Name {
			found = i
		}
	}
	if found >= 0 {
		c.Imports = append(c.Imports[:found], c.Imports[found+1:]...)
	}

	found = -1
	for i, dep := range c.DevImports {
		if dep.Name == c.Name {
			found = i
		}
	}
	if found >= 0 {
		c.DevImports = append(c.DevImports[:found], c.DevImports[found+1:]...)
	}

	// If something is on the ignore list remove it from the imports.
	for _, v := range c.Ignore {
		found = -1
		for k, d := range c.Imports {
			if v == d.Name {
				found = k
			}
		}
		if found >= 0 {
			c.Imports = append(c.Imports[:found], c.Imports[found+1:]...)
		}

		found = -1
		for k, d := range c.DevImports {
			if v == d.Name {
				found = k
			}
		}
		if found >= 0 {
			c.DevImports = append(c.DevImports[:found], c.DevImports[found+1:]...)
		}
	}

	return nil
}

// AddImport appends dependencies to the import list, deduplicating as we go.
func (c *Config) AddImport(deps ...*Dependency) error {
	t := c.Imports
	t = append(t, deps...)
	t, err := t.DeDupe()
	if err != nil {
		return err
	}
	c.Imports = t
	return nil
}

// Hash generates a sha256 hash for a given Config
func (c *Config) Hash() (string, error) {
	yml, err := c.Marshal()
	if err != nil {
		return "", err
	}

	hash := sha256.New()
	hash.Write(yml)
	return fmt.Sprintf("%x", hash.Sum(nil)), nil
}

// Dependencies is a collection of Dependency
type Dependencies []*Dependency

// Get a dependency by name
func (d Dependencies) Get(name string) *Dependency {
	for _, dep := range d {
		if dep.Name == name {
			return dep
		}
	}
	return nil
}

// Has checks if a dependency is on a list of dependencies such as import or testImport
func (d Dependencies) Has(name string) bool {
	for _, dep := range d {
		if dep.Name == name {
			return true
		}
	}
	return false
}

// Remove removes a dependency from a list of dependencies
func (d Dependencies) Remove(name string) Dependencies {
	found := -1
	for i, dep := range d {
		if dep.Name == name {
			found = i
		}
	}

	if found >= 0 {
		copy(d[found:], d[found+1:])
		d[len(d)-1] = nil
		return d[:len(d)-1]
	}
	return d
}

// Clone performs a deep clone of Dependencies
func (d Dependencies) Clone() Dependencies {
	n := make(Dependencies, 0, len(d))
	for _, v := range d {
		n = append(n, v.Clone())
	}
	return n
}

// DeDupe cleans up duplicates on a list of dependencies.
func (d Dependencies) DeDupe() (Dependencies, error) {
	checked := map[string]int{}
	imports := make(Dependencies, 0, 1)
	i := 0
	for _, dep := range d {
		// The first time we encounter a dependency add it to the list
		if val, ok := checked[dep.Name]; !ok {
			checked[dep.Name] = i
			imports = append(imports, dep)
			i++
		} else {
			// In here we've encountered a dependency for the second time.
			// Make sure the details are the same or return an error.
			v := imports[val]
			// Have to do string-based comparison
			if dep.ConstraintsEq(*v) {
				return d, fmt.Errorf("Import %s repeated with different versions '%s' and '%s'", dep.Name, dep.GetConstraint(), v.GetConstraint())
			}
			if dep.Repository != v.Repository {
				return d, fmt.Errorf("Import %s repeated with different Repository details", dep.Name)
			}
		}
	}

	return imports, nil
}

// Dependency describes a package that the present package depends upon.
type Dependency struct {
<<<<<<< HEAD
	Name       string
	VcsType    string // TODO remove
	Repository string
	Branch     string
	Version    string
}

// A transitive representation of a dependency for yaml import/export.
=======
	Name        string   `yaml:"package"`
	Reference   string   `yaml:"version,omitempty"`
	Pin         string   `yaml:"-"`
	Repository  string   `yaml:"repo,omitempty"`
	VcsType     string   `yaml:"vcs,omitempty"`
	Subpackages []string `yaml:"subpackages,omitempty"`
	Arch        []string `yaml:"arch,omitempty"`
	Os          []string `yaml:"os,omitempty"`
}

// A transitive representation of a dependency for importing and exploting to yaml.
>>>>>>> bd55e763
type dep struct {
	Name       string `yaml:"package"`
	Version    string `yaml:"version,omitempty"`
	Branch     string `yaml:"branch,omitempty"`
	Repository string `yaml:"repo,omitempty"`
}

// DependencyFromLock converts a Lock to a Dependency
func DependencyFromLock(lock *Lock) *Dependency {
	d := &Dependency{
		Name:       lock.Name,
		Repository: lock.Repository,
	}

	// Because it's not allowed to have both, if we see both, prefer version
	// over branch
	if lock.Version != "" {
		d.Version = lock.Version
	} else if lock.Branch != "" {
		d.Branch = lock.Branch
	} else {
		d.Version = lock.Revision
	}

	return d
}

// GetConstraint constructs an appropriate gps.Constraint from the Dependency's
// string input data.
func (d Dependency) GetConstraint() gps.Constraint {
	// If neither or both Version and Branch are set, accept anything
	if d.IsUnconstrained() {
		return gps.Any()
	} else if d.Version != "" {
		return DeduceConstraint(d.Version)
	} else {
		// only case left is a non-empty branch
		return gps.NewBranch(d.Branch)
	}
}

// IsUnconstrained indicates if this dependency has no constraint information,
// version or branch.
func (d Dependency) IsUnconstrained() bool {
	return (d.Version != "" && d.Branch != "") || (d.Version == "" && d.Branch == "")
}

// ConstraintsEq checks if the constraints on two Dependency are exactly equal.
func (d Dependency) ConstraintsEq(d2 Dependency) bool {
	// Having both branch and version set is always an error, so if either have
	// it, then return false
	if (d.Version != "" && d.Branch != "") || (d2.Version != "" && d2.Branch != "") {
		return false
	}
	// Neither being set, though, is OK
	if (d.Version == "" && d.Branch == "") || (d2.Version == "" && d2.Branch == "") {
		return true
	}

	// Now, xors
	if d.Version != "" && d.Version == d2.Version {
		return true
	}
	if d.Branch == d2.Branch {
		return true
	}
	return false
}

// UnmarshalYAML is a hook for gopkg.in/yaml.v2 in the unmarshaling process
func (d *Dependency) UnmarshalYAML(unmarshal func(interface{}) error) error {
	newDep := dep{}
	err := unmarshal(&newDep)
	if err != nil {
		return err
	}

	if newDep.Version != "" && newDep.Branch != "" {
		return fmt.Errorf("Cannot set both a both a branch and a version constraint for %q", d.Name)
	}

	d.Name = newDep.Name
	d.Repository = newDep.Repository
	d.Version = newDep.Version
	d.Branch = newDep.Branch

	return nil
}

// DeduceConstraint tries to puzzle out what kind of version is given in a string -
// semver, a revision, or as a fallback, a plain tag
func DeduceConstraint(s string) gps.Constraint {
	// always semver if we can
	c, err := gps.NewSemverConstraint(s)
	if err == nil {
		return c
	}

	slen := len(s)
	if slen == 40 {
		if _, err = hex.DecodeString(s); err == nil {
			// Whether or not it's intended to be a SHA1 digest, this is a
			// valid byte sequence for that, so go with Revision. This
			// covers git and hg
			return gps.Revision(s)
		}
	}
	// Next, try for bzr, which has a three-component GUID separated by
	// dashes. There should be two, but the email part could contain
	// internal dashes
	if strings.Count(s, "-") >= 2 {
		// Work from the back to avoid potential confusion from the email
		i3 := strings.LastIndex(s, "-")
		// Skip if - is last char, otherwise this would panic on bounds err
		if slen == i3+1 {
			return gps.NewVersion(s)
		}

		if _, err = hex.DecodeString(s[i3+1:]); err == nil {
			i2 := strings.LastIndex(s[:i3], "-")
			if _, err = strconv.ParseUint(s[i2+1:i3], 10, 64); err == nil {
				// Getting this far means it'd pretty much be nuts if it's not a
				// bzr rev, so don't bother parsing the email.
				return gps.Revision(s)
			}
		}
	}

	// If not a plain SHA1 or bzr custom GUID, assume a plain version.
	//
	// svn, you ask? lol, madame. lol.
	return gps.NewVersion(s)
}

// MarshalYAML is a hook for gopkg.in/yaml.v2 in the marshaling process
func (d *Dependency) MarshalYAML() (interface{}, error) {
	newDep := &dep{
		Name:       d.Name,
		Repository: d.Repository,
		Version:    d.Version,
		Branch:     d.Branch,
	}

	return newDep, nil
}

// Remote returns the remote location to fetch source from. This location is
// the central place where mirrors can alter the location.
func (d *Dependency) Remote() string {
	var r string

	if d.Repository != "" {
		r = d.Repository
	} else {
		r = "https://" + d.Name
	}

	f, nr, _ := mirrors.Get(r)
	if f {
		return nr
	}

	return r
}

// Vcs returns the VCS type to fetch source from.
func (d *Dependency) Vcs() string {
	var r string

	if d.Repository != "" {
		r = d.Repository
	} else {
		r = "https://" + d.Name
	}

	f, _, nv := mirrors.Get(r)
	if f {
		return nv
	}

	return d.VcsType
}

// GetRepo retrieves a Masterminds/vcs repo object configured for the root
// of the package being retrieved.
// TODO remove
func (d *Dependency) GetRepo(dest string) (vcs.Repo, error) {
	// The remote location is either the configured repo or the package
	// name as an https url.
	remote := d.Remote()

	VcsType := d.Vcs()

	// If the VCS type has a value we try that first.
	if len(VcsType) > 0 && VcsType != "None" {
		switch vcs.Type(VcsType) {
		case vcs.Git:
			return vcs.NewGitRepo(remote, dest)
		case vcs.Svn:
			return vcs.NewSvnRepo(remote, dest)
		case vcs.Hg:
			return vcs.NewHgRepo(remote, dest)
		case vcs.Bzr:
			return vcs.NewBzrRepo(remote, dest)
		default:
			return nil, fmt.Errorf("Unknown VCS type %s set for %s", VcsType, d.Name)
		}
	}

	// When no type set we try to autodetect.
	return vcs.NewRepo(remote, dest)
}

// Clone creates a clone of a Dependency
func (d *Dependency) Clone() *Dependency {
<<<<<<< HEAD
	var d2 Dependency
	d2 = *d
	return &d2
=======
	return &Dependency{
		Name:        d.Name,
		Reference:   d.Reference,
		Pin:         d.Pin,
		Repository:  d.Repository,
		VcsType:     d.VcsType,
		Subpackages: d.Subpackages,
		Arch:        d.Arch,
		Os:          d.Os,
	}
}

// HasSubpackage returns if the subpackage is present on the dependency
func (d *Dependency) HasSubpackage(sub string) bool {

	for _, v := range d.Subpackages {
		if sub == v {
			return true
		}
	}

	return false
>>>>>>> bd55e763
}

// Owners is a list of owners for a project.
type Owners []*Owner

// Clone performs a deep clone of Owners
func (o Owners) Clone() Owners {
	n := make(Owners, 0, 1)
	for _, v := range o {
		n = append(n, v.Clone())
	}
	return n
}

// Owner describes an owner of a package. This can be a person, company, or
// other organization. This is useful if someone needs to contact the
// owner of a package to address things like a security issue.
type Owner struct {

	// Name describes the name of an organization.
	Name string `yaml:"name,omitempty"`

	// Email is an email address to reach the owner at.
	Email string `yaml:"email,omitempty"`

	// Home is a url to a website for the owner.
	Home string `yaml:"homepage,omitempty"`
}

// Clone creates a clone of a Dependency
func (o *Owner) Clone() *Owner {
	return &Owner{
		Name:  o.Name,
		Email: o.Email,
		Home:  o.Home,
	}
}

func stringArrayDeDupe(s []string, items ...string) []string {
	for _, item := range items {
		exists := false
		for _, v := range s {
			if v == item {
				exists = true
			}
		}
		if !exists {
			s = append(s, item)
		}
	}
	sort.Strings(s)
	return s
}

func filterVcsType(vcs string) string {
	switch vcs {
	case "git", "hg", "bzr", "svn":
		return vcs
	case "mercurial":
		return "hg"
	case "bazaar":
		return "bzr"
	case "subversion":
		return "svn"
	default:
		return ""
	}
}

func normalizeSlash(k string) string {
	return strings.Replace(k, "\\", "/", -1)
}<|MERGE_RESOLUTION|>--- conflicted
+++ resolved
@@ -9,11 +9,7 @@
 	"strconv"
 	"strings"
 
-<<<<<<< HEAD
-=======
 	"github.com/Masterminds/glide/mirrors"
-	"github.com/Masterminds/glide/util"
->>>>>>> bd55e763
 	"github.com/Masterminds/vcs"
 	"github.com/sdboyer/gps"
 	"gopkg.in/yaml.v2"
@@ -407,7 +403,6 @@
 
 // Dependency describes a package that the present package depends upon.
 type Dependency struct {
-<<<<<<< HEAD
 	Name       string
 	VcsType    string // TODO remove
 	Repository string
@@ -416,19 +411,6 @@
 }
 
 // A transitive representation of a dependency for yaml import/export.
-=======
-	Name        string   `yaml:"package"`
-	Reference   string   `yaml:"version,omitempty"`
-	Pin         string   `yaml:"-"`
-	Repository  string   `yaml:"repo,omitempty"`
-	VcsType     string   `yaml:"vcs,omitempty"`
-	Subpackages []string `yaml:"subpackages,omitempty"`
-	Arch        []string `yaml:"arch,omitempty"`
-	Os          []string `yaml:"os,omitempty"`
-}
-
-// A transitive representation of a dependency for importing and exploting to yaml.
->>>>>>> bd55e763
 type dep struct {
 	Name       string `yaml:"package"`
 	Version    string `yaml:"version,omitempty"`
@@ -644,34 +626,9 @@
 
 // Clone creates a clone of a Dependency
 func (d *Dependency) Clone() *Dependency {
-<<<<<<< HEAD
 	var d2 Dependency
 	d2 = *d
 	return &d2
-=======
-	return &Dependency{
-		Name:        d.Name,
-		Reference:   d.Reference,
-		Pin:         d.Pin,
-		Repository:  d.Repository,
-		VcsType:     d.VcsType,
-		Subpackages: d.Subpackages,
-		Arch:        d.Arch,
-		Os:          d.Os,
-	}
-}
-
-// HasSubpackage returns if the subpackage is present on the dependency
-func (d *Dependency) HasSubpackage(sub string) bool {
-
-	for _, v := range d.Subpackages {
-		if sub == v {
-			return true
-		}
-	}
-
-	return false
->>>>>>> bd55e763
 }
 
 // Owners is a list of owners for a project.
