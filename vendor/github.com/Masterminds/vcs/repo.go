// Package vcs provides the ability to work with varying version control systems
// (VCS),  also known as source control systems (SCM) though the same interface.
//
// This package includes a function that attempts to detect the repo type from
// the remote URL and return the proper type. For example,
//
//     remote := "https://github.com/Masterminds/vcs"
//     local, _ := ioutil.TempDir("", "go-vcs")
//     repo, err := NewRepo(remote, local)
//
// In this case repo will be a GitRepo instance. NewRepo can detect the VCS for
// numerous popular VCS and from the URL. For example, a URL ending in .git
// that's not from one of the popular VCS will be detected as a Git repo and
// the correct type will be returned.
//
// If you know the repository type and would like to create an instance of a
// specific type you can use one of constructors for a type. They are NewGitRepo,
// NewSvnRepo, NewBzrRepo, and NewHgRepo. The definition and usage is the same
// as NewRepo.
//
// Once you have an object implementing the Repo interface the operations are
// the same no matter which VCS you're using. There are some caveats. For
// example, each VCS has its own version formats that need to be respected and
// checkout out branches, if a branch is being worked with, is different in
// each VCS.
package vcs

import (
	"fmt"
	"io/ioutil"
	"log"
	"os"
	"os/exec"
	"regexp"
	"strings"
	"time"
)

// Logger is where you can provide a logger, implementing the log.Logger interface,
// where verbose output from each VCS will be written. The default logger does
// not log data. To log data supply your own logger or change the output location
// of the provided logger.
var Logger *log.Logger

func init() {
	// Initialize the logger to one that does not actually log anywhere. This is
	// to be overridden by the package user by setting vcs.Logger to a different
	// logger.
	Logger = log.New(ioutil.Discard, "go-vcs", log.LstdFlags)
}

const longForm = "2006-01-02 15:04:05 -0700"

// Type describes the type of VCS
type Type string

// VCS types
const (
	NoVCS Type = ""
	Git   Type = "git"
	Svn   Type = "svn"
	Bzr   Type = "bzr"
	Hg    Type = "hg"
)

// Repo provides an interface to work with repositories using different source
// control systems such as Git, Bzr, Mercurial, and SVN. For implementations
// of this interface see BzrRepo, GitRepo, HgRepo, and SvnRepo.
type Repo interface {

	// Vcs retrieves the underlying VCS being implemented.
	Vcs() Type

	// Remote retrieves the remote location for a repo.
	Remote() string

	// LocalPath retrieves the local file system location for a repo.
	LocalPath() string

	// Get is used to perform an initial clone/checkout of a repository.
	Get() error

	// Initializes a new repository locally.
	Init() error

	// Update performs an update to an existing checkout of a repository.
	Update() error

	// UpdateVersion sets the version of a package of a repository.
	UpdateVersion(string) error

	// Version retrieves the current version.
	Version() (string, error)

	// Current retrieves the current version-ish. This is different from the
	// Version method. The output could be a branch name if on the tip of a
	// branch (git), a tag if on a tag, a revision if on a specific revision
	// that's not the tip of the branch. The values here vary based on the VCS.
	Current() (string, error)

	// Date retrieves the date on the latest commit.
	Date() (time.Time, error)

	// CheckLocal verifies the local location is of the correct VCS type
	CheckLocal() bool

	// Branches returns a list of available branches on the repository.
	Branches() ([]string, error)

	// Tags returns a list of available tags on the repository.
	Tags() ([]string, error)

	// IsReference returns if a string is a reference. A reference can be a
	// commit id, branch, or tag.
	IsReference(string) bool

	// IsDirty returns if the checkout has been modified from the checked
	// out reference.
	IsDirty() bool

	// CommitInfo retrieves metadata about a commit.
	CommitInfo(string) (*CommitInfo, error)

	// TagsFromCommit retrieves tags from a commit id.
	TagsFromCommit(string) ([]string, error)

	// Ping returns if remote location is accessible.
	Ping() bool

	// RunFromDir executes a command from repo's directory.
	RunFromDir(cmd string, args ...string) ([]byte, error)
<<<<<<< HEAD
=======

	// ExportDir exports the current revision to the passed in directory.
	ExportDir(string) error
>>>>>>> d9640dc6
}

// NewRepo returns a Repo based on trying to detect the source control from the
// remote and local locations. The appropriate implementation will be returned
// or an ErrCannotDetectVCS if the VCS type cannot be detected.
// Note, this function may make calls to the Internet to determind help determine
// the VCS.
func NewRepo(remote, local string) (Repo, error) {
	vtype, remote, err := detectVcsFromRemote(remote)

	// From the remote URL the VCS could not be detected. See if the local
	// repo contains enough information to figure out the VCS. The reason the
	// local repo is not checked first is because of the potential for VCS type
	// switches which will be detected in each of the type builders.
	if err == ErrCannotDetectVCS {
		vtype, err = DetectVcsFromFS(local)
	}

	if err != nil {
		return nil, err
	}

	switch vtype {
	case Git:
		return NewGitRepo(remote, local)
	case Svn:
		return NewSvnRepo(remote, local)
	case Hg:
		return NewHgRepo(remote, local)
	case Bzr:
		return NewBzrRepo(remote, local)
	}

	// Should never fall through to here but just in case.
	return nil, ErrCannotDetectVCS
}

// CommitInfo contains metadata about a commit.
type CommitInfo struct {
	// The commit id
	Commit string

	// Who authored the commit
	Author string

	// Date of the commit
	Date time.Time

	// Commit message
	Message string
}

type base struct {
	remote, local string
	Logger        *log.Logger
}

func (b *base) log(v interface{}) {
	b.Logger.Printf("%s", v)
}

// Remote retrieves the remote location for a repo.
func (b *base) Remote() string {
	return b.remote
}

// LocalPath retrieves the local file system location for a repo.
func (b *base) LocalPath() string {
	return b.local
}

func (b *base) setRemote(remote string) {
	b.remote = remote
}

func (b *base) setLocalPath(local string) {
	b.local = local
}

func (b base) run(cmd string, args ...string) ([]byte, error) {
	out, err := exec.Command(cmd, args...).CombinedOutput()
	b.log(out)
	if err != nil {
		err = fmt.Errorf("%s: %s", out, err)
	}
	return out, err
}

func (b *base) RunFromDir(cmd string, args ...string) ([]byte, error) {
	c := exec.Command(cmd, args...)
	c.Dir = b.local
	c.Env = envForDir(c.Dir)
	out, err := c.CombinedOutput()
	return out, err
}

func (b *base) referenceList(c, r string) []string {
	var out []string
	re := regexp.MustCompile(r)
	for _, m := range re.FindAllStringSubmatch(c, -1) {
		out = append(out, m[1])
	}

	return out
}

func envForDir(dir string) []string {
	env := os.Environ()
	return mergeEnvLists([]string{"PWD=" + dir}, env)
}

func mergeEnvLists(in, out []string) []string {
NextVar:
	for _, inkv := range in {
		k := strings.SplitAfterN(inkv, "=", 2)[0]
		for i, outkv := range out {
			if strings.HasPrefix(outkv, k) {
				out[i] = inkv
				continue NextVar
			}
		}
		out = append(out, inkv)
	}
	return out
}<|MERGE_RESOLUTION|>--- conflicted
+++ resolved
@@ -129,12 +129,9 @@
 
 	// RunFromDir executes a command from repo's directory.
 	RunFromDir(cmd string, args ...string) ([]byte, error)
-<<<<<<< HEAD
-=======
 
 	// ExportDir exports the current revision to the passed in directory.
 	ExportDir(string) error
->>>>>>> d9640dc6
 }
 
 // NewRepo returns a Repo based on trying to detect the source control from the
