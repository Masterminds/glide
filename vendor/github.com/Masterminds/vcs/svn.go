package vcs

import (
	"encoding/xml"
	"os"
	"os/exec"
	"path/filepath"
	"regexp"
	"strings"
	"time"
)

var svnDetectURL = regexp.MustCompile("URL: (?P<foo>.+)\n")

// NewSvnRepo creates a new instance of SvnRepo. The remote and local directories
// need to be passed in. The remote location should include the branch for SVN.
// For example, if the package is https://github.com/Masterminds/cookoo/ the remote
// should be https://github.com/Masterminds/cookoo/trunk for the trunk branch.
func NewSvnRepo(remote, local string) (*SvnRepo, error) {
	ltype, err := DetectVcsFromFS(local)

	// Found a VCS other than Svn. Need to report an error.
	if err == nil && ltype != Svn {
		return nil, ErrWrongVCS
	}

	r := &SvnRepo{}
	r.setRemote(remote)
	r.setLocalPath(local)
	r.Logger = Logger

	// Make sure the local SVN repo is configured the same as the remote when
	// A remote value was passed in.
	if err == nil && r.CheckLocal() == true {
		// An SVN repo was found so test that the URL there matches
		// the repo passed in here.
		out, err := exec.Command("svn", "info", local).CombinedOutput()
		if err != nil {
			return nil, NewLocalError("Unable to retrieve local repo information", err, string(out))
		}

		m := svnDetectURL.FindStringSubmatch(string(out))
		if m[1] != "" && m[1] != remote {
			return nil, ErrWrongRemote
		}

		// If no remote was passed in but one is configured for the locally
		// checked out Svn repo use that one.
		if remote == "" && m[1] != "" {
			r.setRemote(m[1])
		}
	}

	return r, nil
}

// SvnRepo implements the Repo interface for the Svn source control.
type SvnRepo struct {
	base
}

// Vcs retrieves the underlying VCS being implemented.
func (s SvnRepo) Vcs() Type {
	return Svn
}

// Get is used to perform an initial checkout of a repository.
// Note, because SVN isn't distributed this is a checkout without
// a clone.
func (s *SvnRepo) Get() error {
	remote := s.Remote()
	if strings.HasPrefix(remote, "/") {
		remote = "file://" + remote
	}
	out, err := s.run("svn", "checkout", remote, s.LocalPath())
	if err != nil {
		return NewRemoteError("Unable to get repository", err, string(out))
	}
	return nil
}

// Init will create a svn repository at remote location.
func (s *SvnRepo) Init() error {
	out, err := s.run("svnadmin", "create", s.Remote())

	if err != nil && s.isUnableToCreateDir(err) {

		basePath := filepath.Dir(filepath.FromSlash(s.Remote()))
		if _, err := os.Stat(basePath); os.IsNotExist(err) {
			err = os.MkdirAll(basePath, 0755)
			if err != nil {
				return NewLocalError("Unable to initialize repository", err, "")
			}

			out, err = s.run("svnadmin", "create", s.Remote())
			if err != nil {
				return NewLocalError("Unable to initialize repository", err, string(out))
			}
			return nil
		}

	} else if err != nil {
		return NewLocalError("Unable to initialize repository", err, string(out))
	}

	return nil
}

// Update performs an SVN update to an existing checkout.
func (s *SvnRepo) Update() error {
	out, err := s.RunFromDir("svn", "update")
	if err != nil {
		return NewRemoteError("Unable to update repository", err, string(out))
	}
	return err
}

// UpdateVersion sets the version of a package currently checked out via SVN.
func (s *SvnRepo) UpdateVersion(version string) error {
	out, err := s.RunFromDir("svn", "update", "-r", version)
	if err != nil {
		return NewRemoteError("Unable to update checked out version", err, string(out))
	}
	return nil
}

// Version retrieves the current version.
func (s *SvnRepo) Version() (string, error) {
<<<<<<< HEAD
	out, err := s.RunFromDir("svnversion", ".")
=======
	type Commit struct {
		Revision string `xml:"revision,attr"`
	}
	type Info struct {
		Commit Commit `xml:"entry>commit"`
	}

	out, err := s.RunFromDir("svn", "info", "--xml")
>>>>>>> d9640dc6
	s.log(out)
	infos := &Info{}
	err = xml.Unmarshal(out, &infos)
	if err != nil {
		return "", NewLocalError("Unable to retrieve checked out version", err, string(out))
	}

	return infos.Commit.Revision, nil
}

// Current returns the current version-ish. This means:
// * HEAD if on the tip.
// * Otherwise a revision id
func (s *SvnRepo) Current() (string, error) {
	tip, err := s.CommitInfo("HEAD")
	if err != nil {
		return "", err
	}

	curr, err := s.Version()
	if err != nil {
		return "", NewLocalError("Unable to retrieve checked out version", err, string(out))
	}

	if tip.Commit == curr {
		return "HEAD", nil
	}

	return curr, nil
}

// Date retrieves the date on the latest commit.
func (s *SvnRepo) Date() (time.Time, error) {
	version, err := s.Version()
	if err != nil {
		return time.Time{}, NewLocalError("Unable to retrieve revision date", err, "")
	}
	out, err := s.RunFromDir("svn", "pget", "svn:date", "--revprop", "-r", version)
	if err != nil {
		return time.Time{}, NewLocalError("Unable to retrieve revision date", err, string(out))
	}
	const longForm = "2006-01-02T15:04:05.000000Z\n"
	t, err := time.Parse(longForm, string(out))
	if err != nil {
		return time.Time{}, NewLocalError("Unable to retrieve revision date", err, string(out))
	}
	return t, nil
}

// CheckLocal verifies the local location is an SVN repo.
func (s *SvnRepo) CheckLocal() bool {
	if _, err := os.Stat(s.LocalPath() + "/.svn"); err == nil {
		return true
	}

	return false

}

// Tags returns []string{} as there are no formal tags in SVN. Tags are a
// convention in SVN. They are typically implemented as a copy of the trunk and
// placed in the /tags/[tag name] directory. Since this is a convention the
// expectation is to checkout a tag the correct subdirectory will be used
// as the path. For more information see:
// http://svnbook.red-bean.com/en/1.7/svn.branchmerge.tags.html
func (s *SvnRepo) Tags() ([]string, error) {
	return []string{}, nil
}

// Branches returns []string{} as there are no formal branches in SVN. Branches
// are a convention. They are typically implemented as a copy of the trunk and
// placed in the /branches/[tag name] directory. Since this is a convention the
// expectation is to checkout a branch the correct subdirectory will be used
// as the path. For more information see:
// http://svnbook.red-bean.com/en/1.7/svn.branchmerge.using.html
func (s *SvnRepo) Branches() ([]string, error) {
	return []string{}, nil
}

// IsReference returns if a string is a reference. A reference is a commit id.
// Branches and tags are part of the path.
func (s *SvnRepo) IsReference(r string) bool {
	out, err := s.RunFromDir("svn", "log", "-r", r)

	// This is a complete hack. There must be a better way to do this. Pull
	// requests welcome. When the reference isn't real you get a line of
	// repeated - followed by an empty line. If the reference is real there
	// is commit information in addition to those. So, we look for responses
	// over 2 lines long.
	lines := strings.Split(string(out), "\n")
	if err == nil && len(lines) > 2 {
		return true
	}

	return false
}

// IsDirty returns if the checkout has been modified from the checked
// out reference.
func (s *SvnRepo) IsDirty() bool {
	out, err := s.RunFromDir("svn", "diff")
	return err != nil || len(out) != 0
}

// CommitInfo retrieves metadata about a commit.
func (s *SvnRepo) CommitInfo(id string) (*CommitInfo, error) {
<<<<<<< HEAD
=======

	// There are cases where Svn log doesn't return anything for HEAD or BASE.
	// svn info does provide details for these but does not have elements like
	// the commit message.
	if id == "HEAD" || id == "BASE" {
		type Commit struct {
			Revision string `xml:"revision,attr"`
		}
		type Info struct {
			Commit Commit `xml:"entry>commit"`
		}

		out, err := s.RunFromDir("svn", "info", "-r", id, "--xml")
		infos := &Info{}
		err = xml.Unmarshal(out, &infos)
		if err != nil {
			return nil, NewLocalError("Unable to retrieve commit information", err, string(out))
		}

		id = infos.Commit.Revision
		if id == "" {
			return nil, ErrRevisionUnavailable
		}
	}

>>>>>>> d9640dc6
	out, err := s.RunFromDir("svn", "log", "-r", id, "--xml")
	if err != nil {
		return nil, NewRemoteError("Unable to retrieve commit information", err, string(out))
	}

	type Logentry struct {
		Author string `xml:"author"`
		Date   string `xml:"date"`
		Msg    string `xml:"msg"`
	}
	type Log struct {
		XMLName xml.Name   `xml:"log"`
		Logs    []Logentry `xml:"logentry"`
	}

	logs := &Log{}
	err = xml.Unmarshal(out, &logs)
	if err != nil {
		return nil, NewLocalError("Unable to retrieve commit information", err, string(out))
	}
	if len(logs.Logs) == 0 {
		return nil, ErrRevisionUnavailable
	}

	ci := &CommitInfo{
		Commit:  id,
		Author:  logs.Logs[0].Author,
		Message: logs.Logs[0].Msg,
	}

	if len(logs.Logs[0].Date) > 0 {
		ci.Date, err = time.Parse(time.RFC3339Nano, logs.Logs[0].Date)
		if err != nil {
			return nil, NewLocalError("Unable to retrieve commit information", err, string(out))
		}
	}

	return ci, nil
}

// TagsFromCommit retrieves tags from a commit id.
func (s *SvnRepo) TagsFromCommit(id string) ([]string, error) {
	// Svn tags are a convention implemented as paths. See the details on the
	// Tag() method for more information.
	return []string{}, nil
}

// Ping returns if remote location is accessible.
func (s *SvnRepo) Ping() bool {
	_, err := s.run("svn", "--non-interactive", "info", s.Remote())
	if err != nil {
		return false
	}

	return true
}

<<<<<<< HEAD
=======
// ExportDir exports the current revision to the passed in directory.
func (s *SvnRepo) ExportDir(dir string) error {

	out, err := s.RunFromDir("svn", "export", ".", dir)
	s.log(out)
	if err != nil {
		return NewLocalError("Unable to export source", err, string(out))
	}

	return nil
}

>>>>>>> d9640dc6
// isUnableToCreateDir checks for an error in Init() to see if an error
// where the parent directory of the VCS local path doesn't exist.
func (s *SvnRepo) isUnableToCreateDir(err error) bool {
	msg := err.Error()
	if strings.HasPrefix(msg, "E000002") {
		return true
	}

	return false
}<|MERGE_RESOLUTION|>--- conflicted
+++ resolved
@@ -126,9 +126,6 @@
 
 // Version retrieves the current version.
 func (s *SvnRepo) Version() (string, error) {
-<<<<<<< HEAD
-	out, err := s.RunFromDir("svnversion", ".")
-=======
 	type Commit struct {
 		Revision string `xml:"revision,attr"`
 	}
@@ -137,7 +134,6 @@
 	}
 
 	out, err := s.RunFromDir("svn", "info", "--xml")
->>>>>>> d9640dc6
 	s.log(out)
 	infos := &Info{}
 	err = xml.Unmarshal(out, &infos)
@@ -159,7 +155,7 @@
 
 	curr, err := s.Version()
 	if err != nil {
-		return "", NewLocalError("Unable to retrieve checked out version", err, string(out))
+		return "", err
 	}
 
 	if tip.Commit == curr {
@@ -244,8 +240,6 @@
 
 // CommitInfo retrieves metadata about a commit.
 func (s *SvnRepo) CommitInfo(id string) (*CommitInfo, error) {
-<<<<<<< HEAD
-=======
 
 	// There are cases where Svn log doesn't return anything for HEAD or BASE.
 	// svn info does provide details for these but does not have elements like
@@ -271,7 +265,6 @@
 		}
 	}
 
->>>>>>> d9640dc6
 	out, err := s.RunFromDir("svn", "log", "-r", id, "--xml")
 	if err != nil {
 		return nil, NewRemoteError("Unable to retrieve commit information", err, string(out))
@@ -329,8 +322,6 @@
 	return true
 }
 
-<<<<<<< HEAD
-=======
 // ExportDir exports the current revision to the passed in directory.
 func (s *SvnRepo) ExportDir(dir string) error {
 
@@ -343,7 +334,6 @@
 	return nil
 }
 
->>>>>>> d9640dc6
 // isUnableToCreateDir checks for an error in Init() to see if an error
 // where the parent directory of the VCS local path doesn't exist.
 func (s *SvnRepo) isUnableToCreateDir(err error) bool {
