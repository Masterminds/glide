package vcs

import (
	"io/ioutil"
<<<<<<< HEAD
=======
	"path/filepath"
>>>>>>> d9640dc6
	"strings"
	"time"
	//"log"
	"os"
	"testing"
)

// Canary test to ensure HgRepo implements the Repo interface.
var _ Repo = &HgRepo{}

// To verify hg is working we perform integration testing
// with a known hg service.

func TestHg(t *testing.T) {

	tempDir, err := ioutil.TempDir("", "go-vcs-hg-tests")
	if err != nil {
		t.Error(err)
	}
	defer func() {
		err = os.RemoveAll(tempDir)
		if err != nil {
			t.Error(err)
		}
	}()

	repo, err := NewHgRepo("https://bitbucket.org/mattfarina/testhgrepo", tempDir+"/testhgrepo")
	if err != nil {
		t.Error(err)
	}

	if repo.Vcs() != Hg {
		t.Error("Hg is detecting the wrong type")
	}

	// Check the basic getters.
	if repo.Remote() != "https://bitbucket.org/mattfarina/testhgrepo" {
		t.Error("Remote not set properly")
	}
	if repo.LocalPath() != tempDir+"/testhgrepo" {
		t.Error("Local disk location not set properly")
	}

	//Logger = log.New(os.Stdout, "", log.LstdFlags)

	// Do an initial clone.
	err = repo.Get()
	if err != nil {
		t.Errorf("Unable to clone Hg repo. Err was %s", err)
	}

	// Verify Hg repo is a Hg repo
	if repo.CheckLocal() == false {
		t.Error("Problem checking out repo or Hg CheckLocal is not working")
	}

	// Test internal lookup mechanism used outside of Hg specific functionality.
	ltype, err := DetectVcsFromFS(tempDir + "/testhgrepo")
	if err != nil {
		t.Error("detectVcsFromFS unable to Hg repo")
	}
	if ltype != Hg {
		t.Errorf("detectVcsFromFS detected %s instead of Hg type", ltype)
	}

	// Test NewRepo on existing checkout. This should simply provide a working
	// instance without error based on looking at the local directory.
	nrepo, nrerr := NewRepo("https://bitbucket.org/mattfarina/testhgrepo", tempDir+"/testhgrepo")
	if nrerr != nil {
		t.Error(nrerr)
	}
	// Verify the right oject is returned. It will check the local repo type.
	if nrepo.CheckLocal() == false {
		t.Error("Wrong version returned from NewRepo")
	}

	v, err := repo.Current()
	if err != nil {
		t.Errorf("Error trying Hg Current: %s", err)
	}
	if v != "default" {
		t.Errorf("Current failed to detect Hg on tip of default. Got version: %s", v)
	}

	// Set the version using the short hash.
	err = repo.UpdateVersion("a5494ba2177f")
	if err != nil {
		t.Errorf("Unable to update Hg repo version. Err was %s", err)
	}

	// Use Version to verify we are on the right version.
	v, err = repo.Version()
	if v != "a5494ba2177ff9ef26feb3c155dfecc350b1a8ef" {
		t.Errorf("Error checking checked out Hg version: %s", v)
	}
	if err != nil {
		t.Error(err)
	}

	v, err = repo.Current()
	if err != nil {
		t.Errorf("Error trying Hg Current for ref: %s", err)
	}
	if v != "a5494ba2177ff9ef26feb3c155dfecc350b1a8ef" {
		t.Errorf("Current failed to detect Hg on ref of branch. Got version: %s", v)
	}

	// Use Date to verify we are on the right commit.
	d, err := repo.Date()
	if err != nil {
		t.Error(err)
	}
	if d.Format(longForm) != "2015-07-30 16:14:08 -0400" {
		t.Error("Error checking checked out Hg commit date. Got wrong date:", d)
	}

	// Perform an update.
	err = repo.Update()
	if err != nil {
		t.Error(err)
	}

	v, err = repo.Version()
	if v != "9c6ccbca73e8a1351c834f33f57f1f7a0329ad35" {
		t.Errorf("Error checking checked out Hg version: %s", v)
	}
	if err != nil {
		t.Error(err)
	}

	tags, err := repo.Tags()
	if err != nil {
		t.Error(err)
	}
	if tags[1] != "1.0.0" {
		t.Error("Hg tags is not reporting the correct version")
	}

	tags, err = repo.TagsFromCommit("a5494ba2177f")
	if err != nil {
		t.Error(err)
	}
	if len(tags) != 0 {
		t.Error("Hg is incorrectly returning tags for a commit")
	}

	tags, err = repo.TagsFromCommit("d680e82228d2")
	if err != nil {
		t.Error(err)
	}
	if len(tags) != 1 || tags[0] != "1.0.0" {
		t.Error("Hg is incorrectly returning tags for a commit")
	}

	branches, err := repo.Branches()
	if err != nil {
		t.Error(err)
	}
	// The branches should be HEAD, master, and test.
	if branches[0] != "test" {
		t.Error("Hg is incorrectly returning branches")
	}

	if repo.IsReference("1.0.0") != true {
		t.Error("Hg is reporting a reference is not one")
	}

	if repo.IsReference("test") != true {
		t.Error("Hg is reporting a reference is not one")
	}

	if repo.IsReference("foo") == true {
		t.Error("Hg is reporting a non-existant reference is one")
	}

	if repo.IsDirty() == true {
		t.Error("Hg incorrectly reporting dirty")
	}

	ci, err := repo.CommitInfo("a5494ba2177f")
	if err != nil {
		t.Error(err)
	}
	if ci.Commit != "a5494ba2177ff9ef26feb3c155dfecc350b1a8ef" {
		t.Error("Hg.CommitInfo wrong commit id")
	}
	if ci.Author != "Matt Farina <matt@mattfarina.com>" {
		t.Error("Hg.CommitInfo wrong author")
	}
	if ci.Message != "A commit" {
		t.Error("Hg.CommitInfo wrong message")
	}

	ti := time.Unix(1438287248, 0)
	if !ti.Equal(ci.Date) {
		t.Error("Hg.CommitInfo wrong date")
	}

	_, err = repo.CommitInfo("asdfasdfasdf")
	if err != ErrRevisionUnavailable {
		t.Error("Hg didn't return expected ErrRevisionUnavailable")
	}

	tempDir2, err := ioutil.TempDir("", "go-vcs-hg-tests-export")
	if err != nil {
		t.Fatalf("Error creating temp directory: %s", err)
	}
	defer func() {
		err = os.RemoveAll(tempDir2)
		if err != nil {
			t.Error(err)
		}
	}()

	exportDir := filepath.Join(tempDir2, "src")

	err = repo.ExportDir(exportDir)
	if err != nil {
		t.Errorf("Unable to export Hg repo. Err was %s", err)
	}

	_, err = os.Stat(filepath.Join(exportDir, "Readme.md"))
	if err != nil {
		t.Errorf("Error checking exported file in Hg: %s", err)
	}

	_, err = os.Stat(filepath.Join(exportDir, string(repo.Vcs())))
	if err != nil {
		if found := os.IsNotExist(err); found == false {
			t.Errorf("Error checking exported metadata in Hg: %s", err)
		}
	} else {
		t.Error("Error checking Hg metadata. It exists.")
	}
}

func TestHgCheckLocal(t *testing.T) {
	// Verify repo.CheckLocal fails for non-Hg directories.
	// TestHg is already checking on a valid repo
	tempDir, err := ioutil.TempDir("", "go-vcs-hg-tests")
	if err != nil {
		t.Error(err)
	}
	defer func() {
		err = os.RemoveAll(tempDir)
		if err != nil {
			t.Error(err)
		}
	}()

	repo, _ := NewHgRepo("", tempDir)
	if repo.CheckLocal() == true {
		t.Error("Hg CheckLocal does not identify non-Hg location")
	}

	// Test NewRepo when there's no local. This should simply provide a working
	// instance without error based on looking at the remote localtion.
	_, nrerr := NewRepo("https://bitbucket.org/mattfarina/testhgrepo", tempDir+"/testhgrepo")
	if nrerr != nil {
		t.Error(nrerr)
	}
}

func TestHgPing(t *testing.T) {
	tempDir, err := ioutil.TempDir("", "go-vcs-hg-tests")
	if err != nil {
		t.Error(err)
	}
	defer func() {
		err = os.RemoveAll(tempDir)
		if err != nil {
			t.Error(err)
		}
	}()

	repo, err := NewHgRepo("https://bitbucket.org/mattfarina/testhgrepo", tempDir)
	if err != nil {
		t.Error(err)
	}

	ping := repo.Ping()
	if !ping {
		t.Error("Hg unable to ping working repo")
	}

	repo, err = NewHgRepo("https://bitbucket.org/mattfarina/ihopethisneverexistsbecauseitshouldnt", tempDir)
	if err != nil {
		t.Error(err)
	}

	ping = repo.Ping()
	if ping {
		t.Error("Hg got a ping response from when it should not have")
	}
}

func TestHgInit(t *testing.T) {
	tempDir, err := ioutil.TempDir("", "go-vcs-hg-tests")
	repoDir := tempDir + "/repo"
	if err != nil {
		t.Error(err)
	}
	defer func() {
		err = os.RemoveAll(tempDir)
		if err != nil {
			t.Error(err)
		}
	}()

	repo, err := NewHgRepo(repoDir, repoDir)
	if err != nil {
		t.Error(err)
	}

	err = repo.Init()
	if err != nil {
		t.Error(err)
	}

	v, err := repo.Version()
	if err != nil {
		t.Error(err)
	}
	if !strings.HasPrefix(v, "000000") {
		t.Errorf("Hg Init reporting wrong initial version: %s", v)
	}
}<|MERGE_RESOLUTION|>--- conflicted
+++ resolved
@@ -2,10 +2,7 @@
 
 import (
 	"io/ioutil"
-<<<<<<< HEAD
-=======
 	"path/filepath"
->>>>>>> d9640dc6
 	"strings"
 	"time"
 	//"log"
