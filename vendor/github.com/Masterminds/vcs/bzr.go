--- conflicted
+++ resolved
@@ -321,8 +321,6 @@
 	return true
 }
 
-<<<<<<< HEAD
-=======
 // ExportDir exports the current revision to the passed in directory.
 func (s *BzrRepo) ExportDir(dir string) error {
 	out, err := s.RunFromDir("bzr", "export", dir)
@@ -334,7 +332,6 @@
 	return nil
 }
 
->>>>>>> d9640dc6
 // Multi-lingual manner check for the VCS error that it couldn't create directory.
 // https://bazaar.launchpad.net/~bzr-pqm/bzr/bzr.dev/files/head:/po/
 func (s *BzrRepo) isUnableToCreateDir(err error) bool {
