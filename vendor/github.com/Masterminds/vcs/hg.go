--- conflicted
+++ resolved
@@ -94,7 +94,6 @@
 // UpdateVersion sets the version of a package currently checked out via Hg.
 func (s *HgRepo) UpdateVersion(version string) error {
 	out, err := s.RunFromDir("hg", "pull")
-<<<<<<< HEAD
 	if err != nil {
 		return NewLocalError("Unable to update checked out version", err, string(out))
 	}
@@ -102,25 +101,12 @@
 	if err != nil {
 		return NewLocalError("Unable to update checked out version", err, string(out))
 	}
-=======
-	if err != nil {
-		return NewLocalError("Unable to update checked out version", err, string(out))
-	}
-	out, err = s.RunFromDir("hg", "update", version)
-	if err != nil {
-		return NewLocalError("Unable to update checked out version", err, string(out))
-	}
->>>>>>> d9640dc6
 	return nil
 }
 
 // Version retrieves the current version.
 func (s *HgRepo) Version() (string, error) {
-<<<<<<< HEAD
-	out, err := s.RunFromDir("hg", "identify")
-=======
 	out, err := s.RunFromDir("hg", "--debug", "identify")
->>>>>>> d9640dc6
 	if err != nil {
 		return "", NewLocalError("Unable to retrieve checked out version", err, string(out))
 	}
@@ -320,8 +306,6 @@
 	}
 
 	return true
-<<<<<<< HEAD
-=======
 }
 
 // ExportDir exports the current revision to the passed in directory.
@@ -334,5 +318,4 @@
 	}
 
 	return nil
->>>>>>> d9640dc6
 }