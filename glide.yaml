--- conflicted
+++ resolved
@@ -12,10 +12,7 @@
 - package: gopkg.in/yaml.v2
   branch: v2
 - package: github.com/Masterminds/vcs
-<<<<<<< HEAD
-=======
   version: ^1.7.0
->>>>>>> d9640dc6
 - package: github.com/codegangsta/cli
   version: ~1.14.0
 - package: github.com/Masterminds/semver
